--- conflicted
+++ resolved
@@ -5,15 +5,12 @@
 
 const fs = require("fs");
 const path = require("path");
-<<<<<<< HEAD
 // Utility helpers to wait for explicit conditions instead of arbitrary timeouts
 const {
   waitForElement,
   waitForCondition,
   waitForNetworkIdle,
 } = require("./test-utils/wait");
-=======
->>>>>>> 516531bf
 
 // Test configurations for different devices
 const DEVICE_CONFIGS = {
@@ -37,7 +34,6 @@
   },
 };
 
-<<<<<<< HEAD
 // Absolute path to a local audio file used for upload simulations
 const TEST_AUDIO_FILE =
   "/Users/kianostad/Music/lib/AIR French Band/Moon Safari (2024)/05 - Talisman.flac";
@@ -47,7 +43,6 @@
 const WASM_LOAD_TIMEOUT_MS = 10000;
 // File processing (metadata extraction) can also be slow
 const FILE_PROCESS_TIMEOUT_MS = 10000;
-=======
 const TEST_AUDIO_FILE =
   "/Users/kianostad/Music/lib/AIR French Band/Moon Safari (2024)/05 - Talisman.flac";
 const BASE_URL = "http://localhost:8000";
@@ -115,19 +110,13 @@
  * ensures consistent file construction and simplifies future test updates.
  */
 const TEST_AUDIO_MIME_TYPE = "audio/flac";
->>>>>>> 516531bf
 
 class PWATestSuite {
   constructor() {
     this.results = [];
     this.screenshots = [];
   }
-<<<<<<< HEAD
-
-  async runAllTests() {
-    console.log("🚀 Starting PWA Test Suite...\n");
-=======
-
+  
   async runAllTests() {
     console.log("🚀 Starting PWA Test Suite...\n");
 
@@ -198,7 +187,6 @@
         false,
         `Failed to test device: ${error.message}`,
       );
->>>>>>> 516531bf
 
     for (const [deviceType, config] of Object.entries(DEVICE_CONFIGS)) {
       console.log(`📱 Testing on ${config.name}...`);
@@ -207,14 +195,12 @@
     }
   }
 
-<<<<<<< HEAD
     this.generateReport();
   }
 
   async testDevice(deviceType, config) {
     const puppeteer = require("puppeteer");
 
-=======
   async testInitialLoad(page, deviceType) {
     console.log("  🔄 Testing initial load...");
 
@@ -338,7 +324,6 @@
   async testDevice(deviceType, config) {
     const puppeteer = require("puppeteer");
 
->>>>>>> 516531bf
     try {
       const browser = await puppeteer.launch({
         headless: "new",
@@ -351,7 +336,6 @@
           "--autoplay-policy=no-user-gesture-required",
         ],
       });
-<<<<<<< HEAD
 
       const page = await browser.newPage();
 
@@ -438,7 +422,6 @@
       this.logResult(
         deviceType,
         "Initial Load",
-=======
 
       const page = await browser.newPage();
 
@@ -685,14 +668,12 @@
       this.logResult(
         deviceType,
         "UI Elements",
->>>>>>> 516531bf
         false,
         `Error: ${error.message}`,
       );
     }
   }
 
-<<<<<<< HEAD
   async testUIElements(page, deviceType) {
     console.log("  🎨 Testing UI elements...");
 
@@ -742,7 +723,6 @@
       this.logResult(
         deviceType,
         "UI Elements",
-=======
   async testFileLoading(page, deviceType) {
     console.log("  📁 Testing file loading...");
 
@@ -847,13 +827,11 @@
       this.logResult(
         deviceType,
         "File Loading",
->>>>>>> 516531bf
         false,
         `Error: ${error.message}`,
       );
     }
   }
-<<<<<<< HEAD
 
   async testFileLoading(page, deviceType) {
     console.log("  📁 Testing file loading...");
@@ -929,7 +907,6 @@
       this.logResult(
         deviceType,
         "File Loading",
-=======
 
   async testPlaybackControls(page, deviceType) {
     console.log("  ▶️ Testing playback controls...");
@@ -985,13 +962,11 @@
       this.logResult(
         deviceType,
         "Playback Controls",
->>>>>>> 516531bf
         false,
         `Error: ${error.message}`,
       );
     }
   }
-<<<<<<< HEAD
 
   async testPlaybackControls(page, deviceType) {
     console.log("  ▶️ Testing playback controls...");
@@ -1245,7 +1220,6 @@
       );
     }
   }
-=======
 
   async testSidebars(page, deviceType) {
     console.log("  📋 Testing sidebars...");
@@ -1422,7 +1396,6 @@
       const layoutValid =
         headerHeight > 0 && footerHeight > 0 && spectrogramHeight > 0;
 
->>>>>>> 516531bf
 
   async testResponsiveLayout(page, deviceType) {
     console.log("  📱 Testing responsive layout...");
@@ -1514,9 +1487,6 @@
         type: "png",
       });
 
-<<<<<<< HEAD
-=======
-
       // Create directory if it doesn't exist
       const dir = path.dirname(filepath);
       if (!fs.existsSync(dir)) {
@@ -1529,7 +1499,6 @@
         type: "png",
       });
 
->>>>>>> 516531bf
       this.screenshots.push({
         device: deviceType,
         test: testName,
@@ -1550,7 +1519,6 @@
       details,
       timestamp: new Date().toISOString(),
     };
-<<<<<<< HEAD
 
     this.results.push(result);
     console.log(`    ${status} ${test}: ${details}`);
@@ -1560,7 +1528,6 @@
     console.log("\n📊 TEST RESULTS SUMMARY\n");
     // Divider line for readability
     console.log("=".repeat(50));
-=======
 
     this.results.push(result);
     console.log(`    ${status} ${test}: ${details}`);
@@ -1592,7 +1559,6 @@
   generateReport() {
     console.log("\n📊 TEST RESULTS SUMMARY\n");
     console.log("=" * 50);
->>>>>>> 516531bf
 
     const deviceSummary = {};
 
