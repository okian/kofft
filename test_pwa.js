/**
 * Comprehensive PWA Testing Script
 * Tests the Spectrogram PWA functionality across different screen sizes
 */

const fs = require("fs");
const path = require("path");

// Test configurations for different devices
const DEVICE_CONFIGS = {
  laptop: {
    width: 1366,
    height: 768,
    deviceScaleFactor: 1,
    name: "Laptop (1366x768)",
  },
  ipad: {
    width: 1024,
    height: 768,
    deviceScaleFactor: 2,
    name: "iPad (1024x768)",
  },
  iphone: {
    width: 375,
    height: 667,
    deviceScaleFactor: 2,
    name: "iPhone (375x667)",
  },
};

<<<<<<< HEAD
const TEST_AUDIO_FILE =
  "/Users/kianostad/Music/lib/AIR French Band/Moon Safari (2024)/05 - Talisman.flac";
const BASE_URL = "http://localhost:8000";

/**
 * Query selector for the header microphone toggle button. Using a constant
 * avoids typo-prone string literals scattered throughout the test suite.
 */
const MICROPHONE_BUTTON_SELECTOR = '[data-testid="microphone-button"]';

/**
 * Query selector for the header snapshot button. Centralising the selector
 * makes maintenance easier if the underlying DOM structure changes.
 */
const SNAPSHOT_BUTTON_SELECTOR = '[data-testid="snapshot-button"]';

/**
 * Text content displayed when a snapshot operation succeeds. The tests wait
 * for this message to verify that capture completed without errors.
 */
const SNAPSHOT_SUCCESS_TEXT = "Snapshot saved";

/**
 * Maximum time in milliseconds to wait for media-related UI state changes such
 * as microphone activation or snapshot notifications. This helps surface slow
 * failures quickly.
 */
const MEDIA_UI_TIMEOUT_MS = 5000;

/**
 * Permission name used with the Permissions API when checking microphone
 * access. Stored as a constant to prevent hard-coded strings and typos.
 */
const MICROPHONE_PERMISSION_NAME = "microphone";
=======
/**
 * Absolute path to the local audio file used during file-loading tests.
 * The test suite aborts file-related assertions if this fixture is missing.
 */
const TEST_AUDIO_FILE =
  "/Users/kianostad/Music/lib/AIR French Band/Moon Safari (2024)/05 - Talisman.flac";

/**
 * Resolved file name of the test audio file. Using a constant avoids
 * repeating string literals when constructing mock File objects.
 */
const TEST_AUDIO_FILENAME = path.basename(TEST_AUDIO_FILE);

/**
 * Base URL where the PWA under test is expected to be served.
 */
const BASE_URL = "http://localhost:8000";

/**
 * CSS selector targeting the drag-and-drop zone element within the PWA.
 */
const DROP_ZONE_SELECTOR = '[data-testid="drop-zone"]';

/**
 * Duration in milliseconds to wait for the PWA to process a dropped file.
 */
const FILE_PROCESS_WAIT_MS = 3000;

/**
 * MIME type associated with the test audio file. Centralizing the string
 * ensures consistent file construction and simplifies future test updates.
 */
const TEST_AUDIO_MIME_TYPE = "audio/flac";
>>>>>>> 923e1f43

class PWATestSuite {
  constructor() {
    this.results = [];
    this.screenshots = [];
  }

  async runAllTests() {
    console.log("🚀 Starting PWA Test Suite...\n");
<<<<<<< HEAD

    for (const [deviceType, config] of Object.entries(DEVICE_CONFIGS)) {
      console.log(`📱 Testing on ${config.name}...`);
      await this.testDevice(deviceType, config);
      console.log(""); // Empty line for readability
    }

    this.generateReport();
  }

  async testDevice(deviceType, config) {
    const puppeteer = require("puppeteer");

    try {
      const browser = await puppeteer.launch({
        headless: "new",
        args: [
          "--no-sandbox",
          "--disable-setuid-sandbox",
          "--disable-dev-shm-usage",
          "--disable-web-security",
          "--allow-file-access-from-files",
          "--autoplay-policy=no-user-gesture-required",
          // Use synthetic media devices and automatically grant permissions
          "--use-fake-device-for-media-stream",
          "--use-fake-ui-for-media-stream",
        ],
      });

      // Ensure microphone permission is granted to avoid hanging prompts
      await browser
        .defaultBrowserContext()
        .overridePermissions(BASE_URL, [MICROPHONE_PERMISSION_NAME]);

      const page = await browser.newPage();

      // Set viewport for device
      await page.setViewport(config);

      // Navigate to PWA
      await page.goto(BASE_URL, { waitUntil: "networkidle0" });

      // Wait for app to initialize
      await page.waitForSelector("#app", { timeout: 10000 });
      await this.wait(2000); // Give WebAssembly time to load

      // Run tests for this device
      await this.testInitialLoad(page, deviceType);
      await this.testUIElements(page, deviceType);
      await this.testMediaControls(page, deviceType);
      await this.testFileLoading(page, deviceType);
      await this.testPlaybackControls(page, deviceType);
      await this.testSidebars(page, deviceType);
      await this.testSettings(page, deviceType);
      await this.testKeyboardShortcuts(page, deviceType);
      await this.testResponsiveLayout(page, deviceType);

      // Take final screenshot
      await this.takeScreenshot(page, deviceType, "final-state");

      await browser.close();
    } catch (error) {
      this.logResult(
        deviceType,
        "Device Test",
        false,
        `Failed to test device: ${error.message}`,
      );
=======

    for (const [deviceType, config] of Object.entries(DEVICE_CONFIGS)) {
      console.log(`📱 Testing on ${config.name}...`);
      await this.testDevice(deviceType, config);
      console.log(""); // Empty line for readability
>>>>>>> 923e1f43
    }
  }

<<<<<<< HEAD
  async testInitialLoad(page, deviceType) {
    console.log("  🔄 Testing initial load...");

    try {
      // Check if loading overlay disappears
      await page.waitForFunction(
        () => {
          const overlay = document.getElementById("loading-overlay");
          return !overlay || overlay.style.display === "none";
        },
        { timeout: 15000 },
      );

      // Check if main elements are present
      const appContainer = await page.$("#app");
      const header = await page.$(".header");
      const mainContent = await page.$(".main-content");
      const footer = await page.$(".footer");
      const spectrogramCanvas = await page.$("#spectrogram-canvas");

      const allPresent =
        appContainer && header && mainContent && footer && spectrogramCanvas;

      this.logResult(
        deviceType,
        "Initial Load",
        allPresent,
        allPresent
          ? "All main elements loaded successfully"
          : "Some main elements missing",
      );

      // Check theme application
      const bodyClass = await page.evaluate(() => document.body.className);
      const hasTheme = bodyClass.includes("theme-");

      this.logResult(
        deviceType,
        "Theme Application",
        hasTheme,
        hasTheme ? `Theme applied: ${bodyClass}` : "No theme class found",
      );

      await this.takeScreenshot(page, deviceType, "initial-load");
    } catch (error) {
      this.logResult(
        deviceType,
        "Initial Load",
        false,
        `Error: ${error.message}`,
      );
    }
  }

  async testUIElements(page, deviceType) {
    console.log("  🎨 Testing UI elements...");

    try {
      // Test header buttons
      const headerButtons = await page.$$(".header .icon-button");
      const hasHeaderButtons = headerButtons.length >= 4; // file, mic, settings, snapshot

      this.logResult(
        deviceType,
        "Header Buttons",
        hasHeaderButtons,
        `Found ${headerButtons.length} header buttons`,
      );

      // Locate microphone and snapshot buttons for later interactions
      const micButton = await page.$(MICROPHONE_BUTTON_SELECTOR);
      const snapshotButton = await page.$(SNAPSHOT_BUTTON_SELECTOR);
      const hasMediaButtons = micButton && snapshotButton;

      this.logResult(
        deviceType,
        "Media Buttons",
        hasMediaButtons,
        hasMediaButtons
          ? "Microphone and snapshot buttons located"
          : "Missing microphone or snapshot button",
      );

      // Test footer controls
      const playButton = await page.$("#play-btn");
      const volumeSlider = await page.$("#volume-slider");
      const seekBar = await page.$("#waveform-seek-bar");

      const footerElementsPresent = playButton && volumeSlider && seekBar;

      this.logResult(
        deviceType,
        "Footer Controls",
        footerElementsPresent,
        footerElementsPresent
          ? "All footer controls present"
          : "Some footer controls missing",
      );

      // Test spectrogram canvas
      const canvasSize = await page.evaluate(() => {
        const canvas = document.getElementById("spectrogram-canvas");
        return canvas ? { width: canvas.width, height: canvas.height } : null;
      });

      this.logResult(
        deviceType,
        "Spectrogram Canvas",
        !!canvasSize,
        canvasSize
          ? `Canvas size: ${canvasSize.width}x${canvasSize.height}`
          : "Canvas not found",
      );
    } catch (error) {
      this.logResult(
        deviceType,
        "UI Elements",
=======
    this.generateReport();
  }

  async testDevice(deviceType, config) {
    const puppeteer = require("puppeteer");

    try {
      const browser = await puppeteer.launch({
        headless: "new",
        args: [
          "--no-sandbox",
          "--disable-setuid-sandbox",
          "--disable-dev-shm-usage",
          "--disable-web-security",
          "--allow-file-access-from-files",
          "--autoplay-policy=no-user-gesture-required",
        ],
      });

      const page = await browser.newPage();

      // Set viewport for device
      await page.setViewport(config);

      // Navigate to PWA
      await page.goto(BASE_URL, { waitUntil: "networkidle0" });

      // Wait for app to initialize
      await page.waitForSelector("#app", { timeout: 10000 });
      await this.wait(2000); // Give WebAssembly time to load

      // Run tests for this device
      await this.testInitialLoad(page, deviceType);
      await this.testUIElements(page, deviceType);
      await this.testFileLoading(page, deviceType);
      await this.testPlaybackControls(page, deviceType);
      await this.testSidebars(page, deviceType);
      await this.testSettings(page, deviceType);
      await this.testKeyboardShortcuts(page, deviceType);
      await this.testResponsiveLayout(page, deviceType);

      // Take final screenshot
      await this.takeScreenshot(page, deviceType, "final-state");

      await browser.close();
    } catch (error) {
      this.logResult(
        deviceType,
        "Device Test",
        false,
        `Failed to test device: ${error.message}`,
      );
    }
  }

  async testInitialLoad(page, deviceType) {
    console.log("  🔄 Testing initial load...");

    try {
      // Check if loading overlay disappears
      await page.waitForFunction(
        () => {
          const overlay = document.getElementById("loading-overlay");
          return !overlay || overlay.style.display === "none";
        },
        { timeout: 15000 },
      );

      // Check if main elements are present
      const appContainer = await page.$("#app");
      const header = await page.$(".header");
      const mainContent = await page.$(".main-content");
      const footer = await page.$(".footer");
      const spectrogramCanvas = await page.$("#spectrogram-canvas");

      const allPresent =
        appContainer && header && mainContent && footer && spectrogramCanvas;

      this.logResult(
        deviceType,
        "Initial Load",
        allPresent,
        allPresent
          ? "All main elements loaded successfully"
          : "Some main elements missing",
      );

      // Check theme application
      const bodyClass = await page.evaluate(() => document.body.className);
      const hasTheme = bodyClass.includes("theme-");

      this.logResult(
        deviceType,
        "Theme Application",
        hasTheme,
        hasTheme ? `Theme applied: ${bodyClass}` : "No theme class found",
      );

      await this.takeScreenshot(page, deviceType, "initial-load");
    } catch (error) {
      this.logResult(
        deviceType,
        "Initial Load",
>>>>>>> 923e1f43
        false,
        `Error: ${error.message}`,
      );
    }
  }

<<<<<<< HEAD
  /**
   * Verify microphone and snapshot interactions. This toggles the microphone
   * capture, checks permission/state changes, and ensures snapshot capture
   * reports success via a toast notification.
   */
  async testMediaControls(page, deviceType) {
    console.log("  🎤 Testing microphone and snapshot buttons...");

    try {
      // Ensure buttons exist before interacting
      const micButton = await page.$(MICROPHONE_BUTTON_SELECTOR);
      const snapshotButton = await page.$(SNAPSHOT_BUTTON_SELECTOR);

      if (!micButton || !snapshotButton) {
        this.logResult(
          deviceType,
          "Media Controls",
          false,
          "Required buttons not found",
        );
        return;
      }

      // Toggle microphone and observe permission/state
      await micButton.click();
      const micActive = await page
        .waitForFunction(
          (selector) => {
            const btn = document.querySelector(selector);
            return btn && btn.getAttribute("aria-pressed") === "true";
          },
          { timeout: MEDIA_UI_TIMEOUT_MS },
          MICROPHONE_BUTTON_SELECTOR,
        )
        .then(() => true)
        .catch(() => false);

      const permissionState = await page.evaluate(async (perm) => {
        try {
          const status = await navigator.permissions.query({ name: perm });
          return status.state;
        } catch {
          return "unavailable";
        }
      }, MICROPHONE_PERMISSION_NAME);

      this.logResult(
        deviceType,
        "Microphone Toggle",
        micActive,
        micActive
          ? `Microphone active (permission: ${permissionState})`
          : `Microphone inactive (permission: ${permissionState})`,
      );

      // If microphone activated, stop capture
      if (micActive) {
        await micButton.click();
        const micStopped = await page
          .waitForFunction(
            (selector) => {
              const btn = document.querySelector(selector);
              return btn && btn.getAttribute("aria-pressed") === "false";
            },
            { timeout: MEDIA_UI_TIMEOUT_MS },
            MICROPHONE_BUTTON_SELECTOR,
          )
          .then(() => true)
          .catch(() => false);

        this.logResult(
          deviceType,
          "Microphone Stop",
          micStopped,
          micStopped ? "Microphone deactivated" : "Failed to stop microphone",
        );
      }

      // Trigger snapshot and check for success notification
      await snapshotButton.click();
      const snapshotSucceeded = await page
        .waitForFunction(
          (text) =>
            Array.from(document.querySelectorAll("*")).some((el) =>
              (el.textContent || "").includes(text),
            ),
          { timeout: MEDIA_UI_TIMEOUT_MS },
          SNAPSHOT_SUCCESS_TEXT,
        )
        .then(() => true)
        .catch(() => false);

      this.logResult(
        deviceType,
        "Snapshot Capture",
        snapshotSucceeded,
        snapshotSucceeded
          ? "Snapshot notification appeared"
          : "No snapshot success notification",
      );

      await this.takeScreenshot(page, deviceType, "media-controls");
    } catch (error) {
      this.logResult(
        deviceType,
        "Media Controls",
=======
  async testUIElements(page, deviceType) {
    console.log("  🎨 Testing UI elements...");

    try {
      // Test header buttons
      const headerButtons = await page.$$(".header .icon-button");
      const hasHeaderButtons = headerButtons.length >= 4; // file, mic, settings, snapshot

      this.logResult(
        deviceType,
        "Header Buttons",
        hasHeaderButtons,
        `Found ${headerButtons.length} header buttons`,
      );

      // Test footer controls
      const playButton = await page.$("#play-btn");
      const volumeSlider = await page.$("#volume-slider");
      const seekBar = await page.$("#waveform-seek-bar");

      const footerElementsPresent = playButton && volumeSlider && seekBar;

      this.logResult(
        deviceType,
        "Footer Controls",
        footerElementsPresent,
        footerElementsPresent
          ? "All footer controls present"
          : "Some footer controls missing",
      );

      // Test spectrogram canvas
      const canvasSize = await page.evaluate(() => {
        const canvas = document.getElementById("spectrogram-canvas");
        return canvas ? { width: canvas.width, height: canvas.height } : null;
      });

      this.logResult(
        deviceType,
        "Spectrogram Canvas",
        !!canvasSize,
        canvasSize
          ? `Canvas size: ${canvasSize.width}x${canvasSize.height}`
          : "Canvas not found",
      );
    } catch (error) {
      this.logResult(
        deviceType,
        "UI Elements",
>>>>>>> 923e1f43
        false,
        `Error: ${error.message}`,
      );
    }
  }

  async testFileLoading(page, deviceType) {
    console.log("  📁 Testing file loading...");

    try {
      // Check if test file exists
      if (!fs.existsSync(TEST_AUDIO_FILE)) {
        this.logResult(
          deviceType,
          "File Loading",
          false,
          "Test audio file not found",
        );
        return;
      }

<<<<<<< HEAD
      // Create a file input element and simulate file selection
      await page.evaluate((filePath) => {
        // Create a mock file object (this is a simulation for testing)
        const mockFile = new File([""], "Talisman.flac", {
          type: "audio/flac",
        });
        Object.defineProperty(mockFile, "path", { value: filePath });

        // Trigger file selection event
        const fileInput = document.getElementById("file-input");
        if (fileInput) {
          const event = new Event("change", { bubbles: true });
          Object.defineProperty(event, "target", {
            value: { files: [mockFile] },
            enumerable: true,
          });
          fileInput.dispatchEvent(event);
        }
      }, TEST_AUDIO_FILE);

      // Wait for file processing
      await this.wait(3000);

      // Check if metadata was loaded
=======
      // Synthesize a drag-and-drop operation with a mock File
      // to mimic user interaction without relying on the file input.
      await page.evaluate(
        ({ filePath, fileName, selector, mimeType }) => {
          const dropZone = document.querySelector(selector);
          if (!dropZone) {
            return;
          }

          // Create a mock File object and attach a `path` property so the
          // application can resolve the real file from the filesystem.
          const mockFile = new File([""], fileName, { type: mimeType });
          Object.defineProperty(mockFile, "path", { value: filePath });

          const dataTransfer = new DataTransfer();
          dataTransfer.items.add(mockFile);

          const dropEvent = new DragEvent("drop", {
            dataTransfer,
            bubbles: true,
            cancelable: true,
          });

          dropZone.dispatchEvent(dropEvent);
        },
        {
          filePath: TEST_AUDIO_FILE,
          fileName: TEST_AUDIO_FILENAME,
          selector: DROP_ZONE_SELECTOR,
          mimeType: TEST_AUDIO_MIME_TYPE,
        },
      );

      // Wait for the application to process the dropped file
      await this.wait(FILE_PROCESS_WAIT_MS);

      // Verify that dropping the file populates metadata elements
>>>>>>> 923e1f43
      const trackTitle = await page
        .$eval("#track-title", (el) => el.textContent.trim())
        .catch(() => "");
      const hasMetadata = trackTitle && trackTitle !== "No track loaded";

      this.logResult(
        deviceType,
        "Metadata Loading",
        hasMetadata,
        hasMetadata ? `Track title: ${trackTitle}` : "No metadata loaded",
      );

      // Check if playlist was updated
      const playlistItems = await page.$$(".playlist-item").catch(() => []);
      const hasPlaylistItems = playlistItems.length > 0;

      this.logResult(
        deviceType,
        "Playlist Update",
        hasPlaylistItems,
        `Playlist items: ${playlistItems.length}`,
      );

      await this.takeScreenshot(page, deviceType, "file-loaded");
    } catch (error) {
      this.logResult(
        deviceType,
        "File Loading",
        false,
        `Error: ${error.message}`,
      );
    }
  }

  async testPlaybackControls(page, deviceType) {
    console.log("  ▶️ Testing playback controls...");

    try {
      // Test play button
      const playButton = await page.$("#play-btn");
      if (playButton) {
        await playButton.click();
        await this.wait(1000);

        // Check if play state changed
        const isPlaying = await page.evaluate(() => {
          const playBtn = document.getElementById("play-btn");
          return playBtn ? playBtn.classList.contains("playing") : false;
        });

        this.logResult(
          deviceType,
          "Play Button",
          true,
          "Play button clicked successfully",
        );
      }

      // Test volume control
      const volumeSlider = await page.$("#volume-slider");
      if (volumeSlider) {
        await volumeSlider.click();
        this.logResult(
          deviceType,
          "Volume Control",
          true,
          "Volume slider interactive",
        );
      }

      // Test seek bar
      const seekBar = await page.$("#waveform-seek-bar");
      if (seekBar) {
        const seekBarBounds = await seekBar.boundingBox();
        if (seekBarBounds) {
          await page.mouse.click(
            seekBarBounds.x + seekBarBounds.width * 0.5,
            seekBarBounds.y + seekBarBounds.height * 0.5,
          );
          this.logResult(deviceType, "Seek Bar", true, "Seek bar clickable");
        }
      }

      await this.takeScreenshot(page, deviceType, "playback-controls");
    } catch (error) {
      this.logResult(
        deviceType,
        "Playback Controls",
        false,
        `Error: ${error.message}`,
      );
    }
  }

  async testSidebars(page, deviceType) {
    console.log("  📋 Testing sidebars...");

    try {
      // Test metadata sidebar
      const metadataToggle = await page.$("#metadata-toggle");
      if (metadataToggle) {
        await metadataToggle.click();
        await this.wait(500);

        const metadataSidebar = await page.$("#metadata-sidebar");
        const isVisible = await page.evaluate((el) => {
          return (
            el && window.getComputedStyle(el).transform !== "translateX(-100%)"
          );
        }, metadataSidebar);

        this.logResult(
          deviceType,
          "Metadata Sidebar",
          true,
          "Metadata sidebar toggleable",
        );

        // Close it
        if (metadataToggle) await metadataToggle.click();
      }

      // Test playlist sidebar
      const playlistToggle = await page.$("#playlist-toggle");
      if (playlistToggle) {
        await playlistToggle.click();
        await this.wait(500);

        this.logResult(
          deviceType,
          "Playlist Sidebar",
          true,
          "Playlist sidebar toggleable",
        );

        // Close it
        if (playlistToggle) await playlistToggle.click();
      }

      await this.takeScreenshot(page, deviceType, "sidebars-test");
    } catch (error) {
      this.logResult(deviceType, "Sidebars", false, `Error: ${error.message}`);
    }
  }

  async testSettings(page, deviceType) {
    console.log("  ⚙️ Testing settings...");

    try {
      // Open settings modal
      const settingsButton = await page.$("#settings-btn");
      if (settingsButton) {
        await settingsButton.click();
        await this.wait(500);

        // Check if modal opened
        const settingsModal = await page.$("#settings-modal");
        const modalVisible = await page.evaluate((modal) => {
          return modal && modal.classList.contains("active");
        }, settingsModal);

        this.logResult(
          deviceType,
          "Settings Modal",
          modalVisible,
          "Settings modal opens",
        );

        if (modalVisible) {
          // Test theme selector
          const themeSelect = await page.$("#theme-select");
          if (themeSelect) {
            await themeSelect.select("light");
            await this.wait(500);

            const bodyClass = await page.evaluate(
              () => document.body.className,
            );
            const themeChanged = bodyClass.includes("theme-light");

            this.logResult(
              deviceType,
              "Theme Switching",
              themeChanged,
              themeChanged ? "Theme changed to light" : "Theme change failed",
            );

            // Switch back to dark
            await themeSelect.select("dark");
            await this.wait(500);
          }

          // Close settings
          const closeButton = await page.$("#settings-close");
          if (closeButton) {
            await closeButton.click();
            await this.wait(500);
          }
        }
      }

      await this.takeScreenshot(page, deviceType, "settings-test");
    } catch (error) {
      this.logResult(deviceType, "Settings", false, `Error: ${error.message}`);
    }
  }

  async testKeyboardShortcuts(page, deviceType) {
    console.log("  ⌨️ Testing keyboard shortcuts...");

    try {
      // Test spacebar (play/pause)
      await page.keyboard.press("Space");
      await this.wait(500);

      // Test M key (metadata toggle)
      await page.keyboard.press("KeyM");
      await this.wait(500);
      await page.keyboard.press("KeyM"); // Close it

      // Test P key (playlist toggle)
      await page.keyboard.press("KeyP");
      await this.wait(500);
      await page.keyboard.press("KeyP"); // Close it

      // Test S key (settings)
      await page.keyboard.press("KeyS");
      await this.wait(500);
      await page.keyboard.press("Escape"); // Close settings

      this.logResult(
        deviceType,
        "Keyboard Shortcuts",
        true,
        "Keyboard shortcuts tested",
      );
    } catch (error) {
      this.logResult(
        deviceType,
        "Keyboard Shortcuts",
        false,
        `Error: ${error.message}`,
      );
    }
  }
<<<<<<< HEAD

  async testResponsiveLayout(page, deviceType) {
    console.log("  📱 Testing responsive layout...");

    try {
      // Check if elements are properly positioned for this screen size
      const headerHeight = await page.evaluate(() => {
        const header = document.querySelector(".header");
        return header ? header.offsetHeight : 0;
      });

      const footerHeight = await page.evaluate(() => {
        const footer = document.querySelector(".footer");
        return footer ? footer.offsetHeight : 0;
      });

      const spectrogramHeight = await page.evaluate(() => {
        const canvas = document.getElementById("spectrogram-canvas");
        return canvas ? canvas.offsetHeight : 0;
      });

      const layoutValid =
        headerHeight > 0 && footerHeight > 0 && spectrogramHeight > 0;

=======

  async testResponsiveLayout(page, deviceType) {
    console.log("  📱 Testing responsive layout...");

    try {
      // Check if elements are properly positioned for this screen size
      const headerHeight = await page.evaluate(() => {
        const header = document.querySelector(".header");
        return header ? header.offsetHeight : 0;
      });

      const footerHeight = await page.evaluate(() => {
        const footer = document.querySelector(".footer");
        return footer ? footer.offsetHeight : 0;
      });

      const spectrogramHeight = await page.evaluate(() => {
        const canvas = document.getElementById("spectrogram-canvas");
        return canvas ? canvas.offsetHeight : 0;
      });

      const layoutValid =
        headerHeight > 0 && footerHeight > 0 && spectrogramHeight > 0;

>>>>>>> 923e1f43
      this.logResult(
        deviceType,
        "Responsive Layout",
        layoutValid,
        `Header: ${headerHeight}px, Footer: ${footerHeight}px, Spectrogram: ${spectrogramHeight}px`,
      );

      // Check if sidebars behave correctly for screen size
      const sidebarBehavior = await page.evaluate(() => {
        const metadataSidebar = document.getElementById("metadata-sidebar");
        const playlistSidebar = document.getElementById("playlist-sidebar");
        const isMobile = window.innerWidth < 768;

        if (isMobile) {
          // On mobile, sidebars should be hidden by default
          const metadataHidden =
            metadataSidebar &&
            window
              .getComputedStyle(metadataSidebar)
              .transform.includes("translateX(-100%)");
          const playlistHidden =
            playlistSidebar &&
            window
              .getComputedStyle(playlistSidebar)
              .transform.includes("translateX(100%)");
          return metadataHidden && playlistHidden;
        } else {
          // On desktop, sidebars should be visible
          return true; // For now, just return true for desktop
        }
      });

      this.logResult(
        deviceType,
        "Sidebar Responsiveness",
        sidebarBehavior,
        "Sidebars respond correctly to screen size",
      );

      await this.takeScreenshot(page, deviceType, "responsive-layout");
    } catch (error) {
      this.logResult(
        deviceType,
        "Responsive Layout",
        false,
        `Error: ${error.message}`,
      );
    }
  }

  async takeScreenshot(page, deviceType, testName) {
    try {
      const filename = `screenshot-${deviceType}-${testName}.png`;
      const filepath = path.join(__dirname, "test-screenshots", filename);
<<<<<<< HEAD

      // Create directory if it doesn't exist
      const dir = path.dirname(filepath);
      if (!fs.existsSync(dir)) {
        fs.mkdirSync(dir, { recursive: true });
      }

      await page.screenshot({
        path: filepath,
        fullPage: true,
        type: "png",
      });

=======

      // Create directory if it doesn't exist
      const dir = path.dirname(filepath);
      if (!fs.existsSync(dir)) {
        fs.mkdirSync(dir, { recursive: true });
      }

      await page.screenshot({
        path: filepath,
        fullPage: true,
        type: "png",
      });

>>>>>>> 923e1f43
      this.screenshots.push({
        device: deviceType,
        test: testName,
        path: filepath,
      });
      console.log(`    📸 Screenshot saved: ${filename}`);
    } catch (error) {
      console.log(`    ❌ Failed to take screenshot: ${error.message}`);
    }
  }
<<<<<<< HEAD

  logResult(device, test, passed, details) {
    const status = passed ? "✅" : "❌";
    const result = {
      device,
      test,
      passed,
      details,
      timestamp: new Date().toISOString(),
    };

    this.results.push(result);
    console.log(`    ${status} ${test}: ${details}`);
  }

  async wait(ms) {
    return new Promise((resolve) => setTimeout(resolve, ms));
  }

=======

  logResult(device, test, passed, details) {
    const status = passed ? "✅" : "❌";
    const result = {
      device,
      test,
      passed,
      details,
      timestamp: new Date().toISOString(),
    };

    this.results.push(result);
    console.log(`    ${status} ${test}: ${details}`);
  }

  async wait(ms) {
    return new Promise((resolve) => setTimeout(resolve, ms));
  }

>>>>>>> 923e1f43
  generateReport() {
    console.log("\n📊 TEST RESULTS SUMMARY\n");
    console.log("=" * 50);

    const deviceSummary = {};

    // Group results by device
    for (const result of this.results) {
      if (!deviceSummary[result.device]) {
        deviceSummary[result.device] = { passed: 0, failed: 0, total: 0 };
      }

      deviceSummary[result.device].total++;
      if (result.passed) {
        deviceSummary[result.device].passed++;
      } else {
        deviceSummary[result.device].failed++;
      }
    }

    // Print summary for each device
    for (const [device, summary] of Object.entries(deviceSummary)) {
      const config = DEVICE_CONFIGS[device];
      const passRate = Math.round((summary.passed / summary.total) * 100);

      console.log(`\n📱 ${config.name}`);
      console.log(
        `   Tests: ${summary.total} | Passed: ${summary.passed} | Failed: ${summary.failed} | Pass Rate: ${passRate}%`,
      );

      if (summary.failed > 0) {
        console.log("   Failed tests:");
        this.results
          .filter((r) => r.device === device && !r.passed)
          .forEach((r) => console.log(`     ❌ ${r.test}: ${r.details}`));
      }
    }

    // Overall summary
    const totalTests = this.results.length;
    const totalPassed = this.results.filter((r) => r.passed).length;
    const totalFailed = totalTests - totalPassed;
    const overallPassRate = Math.round((totalPassed / totalTests) * 100);

    console.log(`\n🎯 OVERALL RESULTS`);
    console.log(`   Total Tests: ${totalTests}`);
    console.log(`   Passed: ${totalPassed}`);
    console.log(`   Failed: ${totalFailed}`);
    console.log(`   Pass Rate: ${overallPassRate}%`);

    console.log(`\n📸 Screenshots saved in: ./test-screenshots/`);
    console.log(`   Total screenshots: ${this.screenshots.length}`);

    // Save detailed report to file
    const report = {
      summary: { totalTests, totalPassed, totalFailed, overallPassRate },
      deviceSummary,
      detailedResults: this.results,
      screenshots: this.screenshots,
      timestamp: new Date().toISOString(),
    };

    fs.writeFileSync("pwa-test-report.json", JSON.stringify(report, null, 2));
    console.log(`\n📄 Detailed report saved: pwa-test-report.json`);
  }
}

// Run the test suite
if (require.main === module) {
  const testSuite = new PWATestSuite();
  testSuite.runAllTests().catch(console.error);
}

module.exports = PWATestSuite;<|MERGE_RESOLUTION|>--- conflicted
+++ resolved
@@ -28,7 +28,6 @@
   },
 };
 
-<<<<<<< HEAD
 const TEST_AUDIO_FILE =
   "/Users/kianostad/Music/lib/AIR French Band/Moon Safari (2024)/05 - Talisman.flac";
 const BASE_URL = "http://localhost:8000";
@@ -63,7 +62,6 @@
  * access. Stored as a constant to prevent hard-coded strings and typos.
  */
 const MICROPHONE_PERMISSION_NAME = "microphone";
-=======
 /**
  * Absolute path to the local audio file used during file-loading tests.
  * The test suite aborts file-related assertions if this fixture is missing.
@@ -97,7 +95,6 @@
  * ensures consistent file construction and simplifies future test updates.
  */
 const TEST_AUDIO_MIME_TYPE = "audio/flac";
->>>>>>> 923e1f43
 
 class PWATestSuite {
   constructor() {
@@ -107,7 +104,6 @@
 
   async runAllTests() {
     console.log("🚀 Starting PWA Test Suite...\n");
-<<<<<<< HEAD
 
     for (const [deviceType, config] of Object.entries(DEVICE_CONFIGS)) {
       console.log(`📱 Testing on ${config.name}...`);
@@ -176,17 +172,14 @@
         false,
         `Failed to test device: ${error.message}`,
       );
-=======
 
     for (const [deviceType, config] of Object.entries(DEVICE_CONFIGS)) {
       console.log(`📱 Testing on ${config.name}...`);
       await this.testDevice(deviceType, config);
       console.log(""); // Empty line for readability
->>>>>>> 923e1f43
-    }
-  }
-
-<<<<<<< HEAD
+    }
+  }
+
   async testInitialLoad(page, deviceType) {
     console.log("  🔄 Testing initial load...");
 
@@ -304,7 +297,6 @@
       this.logResult(
         deviceType,
         "UI Elements",
-=======
     this.generateReport();
   }
 
@@ -408,14 +400,12 @@
       this.logResult(
         deviceType,
         "Initial Load",
->>>>>>> 923e1f43
         false,
         `Error: ${error.message}`,
       );
     }
   }
 
-<<<<<<< HEAD
   /**
    * Verify microphone and snapshot interactions. This toggles the microphone
    * capture, checks permission/state changes, and ensures snapshot capture
@@ -522,7 +512,6 @@
       this.logResult(
         deviceType,
         "Media Controls",
-=======
   async testUIElements(page, deviceType) {
     console.log("  🎨 Testing UI elements...");
 
@@ -572,7 +561,6 @@
       this.logResult(
         deviceType,
         "UI Elements",
->>>>>>> 923e1f43
         false,
         `Error: ${error.message}`,
       );
@@ -594,7 +582,6 @@
         return;
       }
 
-<<<<<<< HEAD
       // Create a file input element and simulate file selection
       await page.evaluate((filePath) => {
         // Create a mock file object (this is a simulation for testing)
@@ -619,7 +606,6 @@
       await this.wait(3000);
 
       // Check if metadata was loaded
-=======
       // Synthesize a drag-and-drop operation with a mock File
       // to mimic user interaction without relying on the file input.
       await page.evaluate(
@@ -657,7 +643,6 @@
       await this.wait(FILE_PROCESS_WAIT_MS);
 
       // Verify that dropping the file populates metadata elements
->>>>>>> 923e1f43
       const trackTitle = await page
         .$eval("#track-title", (el) => el.textContent.trim())
         .catch(() => "");
@@ -903,7 +888,6 @@
       );
     }
   }
-<<<<<<< HEAD
 
   async testResponsiveLayout(page, deviceType) {
     console.log("  📱 Testing responsive layout...");
@@ -928,7 +912,6 @@
       const layoutValid =
         headerHeight > 0 && footerHeight > 0 && spectrogramHeight > 0;
 
-=======
 
   async testResponsiveLayout(page, deviceType) {
     console.log("  📱 Testing responsive layout...");
@@ -953,7 +936,6 @@
       const layoutValid =
         headerHeight > 0 && footerHeight > 0 && spectrogramHeight > 0;
 
->>>>>>> 923e1f43
       this.logResult(
         deviceType,
         "Responsive Layout",
@@ -1008,7 +990,6 @@
     try {
       const filename = `screenshot-${deviceType}-${testName}.png`;
       const filepath = path.join(__dirname, "test-screenshots", filename);
-<<<<<<< HEAD
 
       // Create directory if it doesn't exist
       const dir = path.dirname(filepath);
@@ -1022,7 +1003,6 @@
         type: "png",
       });
 
-=======
 
       // Create directory if it doesn't exist
       const dir = path.dirname(filepath);
@@ -1036,7 +1016,6 @@
         type: "png",
       });
 
->>>>>>> 923e1f43
       this.screenshots.push({
         device: deviceType,
         test: testName,
@@ -1047,7 +1026,6 @@
       console.log(`    ❌ Failed to take screenshot: ${error.message}`);
     }
   }
-<<<<<<< HEAD
 
   logResult(device, test, passed, details) {
     const status = passed ? "✅" : "❌";
@@ -1067,7 +1045,6 @@
     return new Promise((resolve) => setTimeout(resolve, ms));
   }
 
-=======
 
   logResult(device, test, passed, details) {
     const status = passed ? "✅" : "❌";
@@ -1087,7 +1064,6 @@
     return new Promise((resolve) => setTimeout(resolve, ms));
   }
 
->>>>>>> 923e1f43
   generateReport() {
     console.log("\n📊 TEST RESULTS SUMMARY\n");
     console.log("=" * 50);
