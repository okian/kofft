// Test intent: verifies fuzzy alloc behavior including edge cases.
use kofft::fuzzy::{fuzzy_match, fuzzy_score};
use std::alloc::{GlobalAlloc, Layout, System};
use std::sync::atomic::{AtomicUsize, Ordering};

/// Allocator used in tests to count allocation operations.
struct CountingAlloc;

/// Global counter tracking allocation operations.
static ALLOC_COUNT: AtomicUsize = AtomicUsize::new(0);

unsafe impl GlobalAlloc for CountingAlloc {
    unsafe fn alloc(&self, layout: Layout) -> *mut u8 {
        ALLOC_COUNT.fetch_add(1, Ordering::SeqCst);
        System.alloc(layout)
    }

    unsafe fn dealloc(&self, ptr: *mut u8, layout: Layout) {
        System.dealloc(ptr, layout)
    }
}

/// Global allocator that increments [`ALLOC_COUNT`] for each allocation.
#[global_allocator]
static A: CountingAlloc = CountingAlloc;

/// Ensure that [`fuzzy_match`] performs the same number of allocations as
/// calling [`fuzzy_score`] directly, guaranteeing that computing the pattern
/// length outside of [`fuzzy_score`] does not introduce extra allocations.
#[test]
fn fuzzy_match_allocations() {
    let pattern = "abc";
    ALLOC_COUNT.store(0, Ordering::SeqCst);
    let pattern = "abc";
<<<<<<< HEAD
    fuzzy_score(pattern, pattern, pattern.len());
    let score_allocs = ALLOC_COUNT.load(Ordering::SeqCst);

    ALLOC_COUNT.store(0, Ordering::SeqCst);
    fuzzy_match(pattern, pattern.len(), pattern);
=======
    let pattern_len = pattern.chars().count();

    fuzzy_score(pattern, pattern, pattern_len);
    let score_allocs = ALLOC_COUNT.load(Ordering::SeqCst);

    ALLOC_COUNT.store(0, Ordering::SeqCst);
    fuzzy_match(pattern, pattern_len, pattern);
>>>>>>> 39578f9c
    let match_allocs = ALLOC_COUNT.load(Ordering::SeqCst);

    assert_eq!(
        match_allocs, score_allocs,
        "fuzzy_match should not allocate more than fuzzy_score"
    );
}<|MERGE_RESOLUTION|>--- conflicted
+++ resolved
@@ -31,22 +31,9 @@
 fn fuzzy_match_allocations() {
     let pattern = "abc";
     ALLOC_COUNT.store(0, Ordering::SeqCst);
-    let pattern = "abc";
-<<<<<<< HEAD
     fuzzy_score(pattern, pattern, pattern.len());
     let score_allocs = ALLOC_COUNT.load(Ordering::SeqCst);
-
-    ALLOC_COUNT.store(0, Ordering::SeqCst);
     fuzzy_match(pattern, pattern.len(), pattern);
-=======
-    let pattern_len = pattern.chars().count();
-
-    fuzzy_score(pattern, pattern, pattern_len);
-    let score_allocs = ALLOC_COUNT.load(Ordering::SeqCst);
-
-    ALLOC_COUNT.store(0, Ordering::SeqCst);
-    fuzzy_match(pattern, pattern_len, pattern);
->>>>>>> 39578f9c
     let match_allocs = ALLOC_COUNT.load(Ordering::SeqCst);
 
     assert_eq!(
