use kofft::fuzzy::{fuzzy_match, fuzzy_score};
use std::alloc::{GlobalAlloc, Layout, System};
use std::sync::atomic::{AtomicUsize, Ordering};

/// Allocator used in tests to count allocation operations.
struct CountingAlloc;

/// Global counter tracking allocation operations.
static ALLOC_COUNT: AtomicUsize = AtomicUsize::new(0);

unsafe impl GlobalAlloc for CountingAlloc {
    unsafe fn alloc(&self, layout: Layout) -> *mut u8 {
        ALLOC_COUNT.fetch_add(1, Ordering::SeqCst);
        System.alloc(layout)
    }

    unsafe fn dealloc(&self, ptr: *mut u8, layout: Layout) {
        System.dealloc(ptr, layout)
    }
}

/// Global allocator that increments [`ALLOC_COUNT`] for each allocation.
#[global_allocator]
static A: CountingAlloc = CountingAlloc;

/// Ensure that [`fuzzy_match`] performs the same number of allocations as
/// calling [`fuzzy_score`] directly, guaranteeing that computing the pattern
/// length outside of [`fuzzy_score`] does not introduce extra allocations.
#[test]
fn fuzzy_match_allocations() {
    ALLOC_COUNT.store(0, Ordering::SeqCst);
    let pattern = "abc";
<<<<<<< HEAD
    let pattern_len = pattern.chars().count();
=======
    let pattern_len = pattern.len();
>>>>>>> 6da8e382
    fuzzy_score(pattern, "abc", pattern_len);
    let score_allocs = ALLOC_COUNT.load(Ordering::SeqCst);

    ALLOC_COUNT.store(0, Ordering::SeqCst);
    fuzzy_match(pattern, pattern_len, "abc");
    let match_allocs = ALLOC_COUNT.load(Ordering::SeqCst);

    assert_eq!(
        match_allocs, score_allocs,
        "fuzzy_match should not allocate more than fuzzy_score"
    );
}<|MERGE_RESOLUTION|>--- conflicted
+++ resolved
@@ -30,11 +30,8 @@
 fn fuzzy_match_allocations() {
     ALLOC_COUNT.store(0, Ordering::SeqCst);
     let pattern = "abc";
-<<<<<<< HEAD
-    let pattern_len = pattern.chars().count();
-=======
+
     let pattern_len = pattern.len();
->>>>>>> 6da8e382
     fuzzy_score(pattern, "abc", pattern_len);
     let score_allocs = ALLOC_COUNT.load(Ordering::SeqCst);
 
