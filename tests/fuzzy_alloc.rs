// Test intent: verifies fuzzy alloc behavior including edge cases.
use kofft::fuzzy::{fuzzy_match, fuzzy_score};
use std::alloc::{GlobalAlloc, Layout, System};
use std::sync::atomic::{AtomicUsize, Ordering};

/// Allocator used in tests to count allocation operations.
struct CountingAlloc;

/// Global counter tracking allocation operations.
static ALLOC_COUNT: AtomicUsize = AtomicUsize::new(0);

unsafe impl GlobalAlloc for CountingAlloc {
    unsafe fn alloc(&self, layout: Layout) -> *mut u8 {
        ALLOC_COUNT.fetch_add(1, Ordering::SeqCst);
        System.alloc(layout)
    }

    unsafe fn dealloc(&self, ptr: *mut u8, layout: Layout) {
        System.dealloc(ptr, layout)
    }
}

/// Global allocator that increments [`ALLOC_COUNT`] for each allocation.
#[global_allocator]
static A: CountingAlloc = CountingAlloc;

/// Ensure that [`fuzzy_match`] performs the same number of allocations as
/// calling [`fuzzy_score`] directly, guaranteeing that computing the pattern
/// length outside of [`fuzzy_score`] does not introduce extra allocations.
#[test]
fn fuzzy_match_allocations() {
    let pattern = "abc";
    ALLOC_COUNT.store(0, Ordering::SeqCst);
    let pattern = "abc";
    let pattern_len = pattern.chars().count();
<<<<<<< HEAD

    fuzzy_score(pattern, pattern, pattern_len);
    let score_allocs = ALLOC_COUNT.load(Ordering::SeqCst);

    ALLOC_COUNT.store(0, Ordering::SeqCst);
    fuzzy_match(pattern, pattern_len, pattern);
=======
    fuzzy_score(pattern, "abc", pattern_len);
    let score_allocs = ALLOC_COUNT.load(Ordering::SeqCst);

    ALLOC_COUNT.store(0, Ordering::SeqCst);
    fuzzy_match(pattern, pattern_len, "abc");
>>>>>>> 8057c918
    let match_allocs = ALLOC_COUNT.load(Ordering::SeqCst);

    assert_eq!(
        match_allocs, score_allocs,
        "fuzzy_match should not allocate more than fuzzy_score"
    );
}<|MERGE_RESOLUTION|>--- conflicted
+++ resolved
@@ -33,20 +33,12 @@
     ALLOC_COUNT.store(0, Ordering::SeqCst);
     let pattern = "abc";
     let pattern_len = pattern.chars().count();
-<<<<<<< HEAD
 
     fuzzy_score(pattern, pattern, pattern_len);
     let score_allocs = ALLOC_COUNT.load(Ordering::SeqCst);
 
     ALLOC_COUNT.store(0, Ordering::SeqCst);
     fuzzy_match(pattern, pattern_len, pattern);
-=======
-    fuzzy_score(pattern, "abc", pattern_len);
-    let score_allocs = ALLOC_COUNT.load(Ordering::SeqCst);
-
-    ALLOC_COUNT.store(0, Ordering::SeqCst);
-    fuzzy_match(pattern, pattern_len, "abc");
->>>>>>> 8057c918
     let match_allocs = ALLOC_COUNT.load(Ordering::SeqCst);
 
     assert_eq!(
