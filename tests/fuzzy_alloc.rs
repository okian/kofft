--- conflicted
+++ resolved
@@ -29,13 +29,6 @@
 #[test]
 fn fuzzy_match_allocations() {
     ALLOC_COUNT.store(0, Ordering::SeqCst);
-<<<<<<< HEAD
-    fuzzy_score("abc", "abc", 3);
-    let score_allocs = ALLOC_COUNT.load(Ordering::SeqCst);
-
-    ALLOC_COUNT.store(0, Ordering::SeqCst);
-    fuzzy_match("abc", 3, "abc");
-=======
     let pattern = "abc";
     let len = pattern.chars().count();
     fuzzy_score(pattern, "abc", len);
@@ -43,7 +36,6 @@
 
     ALLOC_COUNT.store(0, Ordering::SeqCst);
     fuzzy_match(pattern, len, "abc");
->>>>>>> 6a5c0233
     let match_allocs = ALLOC_COUNT.load(Ordering::SeqCst);
 
     assert_eq!(
