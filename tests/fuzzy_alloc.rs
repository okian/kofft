use kofft::fuzzy::{fuzzy_match, fuzzy_score};
use std::alloc::{GlobalAlloc, Layout, System};
use std::sync::atomic::{AtomicUsize, Ordering};

/// Allocator used in tests to count allocation operations.
struct CountingAlloc;

/// Global counter tracking allocation operations.
static ALLOC_COUNT: AtomicUsize = AtomicUsize::new(0);

unsafe impl GlobalAlloc for CountingAlloc {
    unsafe fn alloc(&self, layout: Layout) -> *mut u8 {
        ALLOC_COUNT.fetch_add(1, Ordering::SeqCst);
        System.alloc(layout)
    }

    unsafe fn dealloc(&self, ptr: *mut u8, layout: Layout) {
        System.dealloc(ptr, layout)
    }
}

/// Global allocator that increments [`ALLOC_COUNT`] for each allocation.
#[global_allocator]
static A: CountingAlloc = CountingAlloc;

/// Ensure that [`fuzzy_match`] performs the same number of allocations as
/// calling [`fuzzy_score`] directly, guaranteeing that computing the pattern
/// length outside of [`fuzzy_score`] does not introduce extra allocations.
#[test]
fn fuzzy_match_allocations() {
    ALLOC_COUNT.store(0, Ordering::SeqCst);
    let pattern = "abc";
<<<<<<< HEAD
    let len = pattern.chars().count();
    fuzzy_score(pattern, "abc", len);
    let score_allocs = ALLOC_COUNT.load(Ordering::SeqCst);

    ALLOC_COUNT.store(0, Ordering::SeqCst);
    fuzzy_match(pattern, len, "abc");
=======

    let pattern_len = pattern.len();
    fuzzy_score(pattern, "abc", pattern_len);
    let score_allocs = ALLOC_COUNT.load(Ordering::SeqCst);

    ALLOC_COUNT.store(0, Ordering::SeqCst);
    fuzzy_match(pattern, pattern_len, "abc");
>>>>>>> a9a0bbea
    let match_allocs = ALLOC_COUNT.load(Ordering::SeqCst);

    assert_eq!(
        match_allocs, score_allocs,
        "fuzzy_match should not allocate more than fuzzy_score"
    );
}<|MERGE_RESOLUTION|>--- conflicted
+++ resolved
@@ -30,22 +30,13 @@
 fn fuzzy_match_allocations() {
     ALLOC_COUNT.store(0, Ordering::SeqCst);
     let pattern = "abc";
-<<<<<<< HEAD
     let len = pattern.chars().count();
     fuzzy_score(pattern, "abc", len);
     let score_allocs = ALLOC_COUNT.load(Ordering::SeqCst);
 
     ALLOC_COUNT.store(0, Ordering::SeqCst);
     fuzzy_match(pattern, len, "abc");
-=======
 
-    let pattern_len = pattern.len();
-    fuzzy_score(pattern, "abc", pattern_len);
-    let score_allocs = ALLOC_COUNT.load(Ordering::SeqCst);
-
-    ALLOC_COUNT.store(0, Ordering::SeqCst);
-    fuzzy_match(pattern, pattern_len, "abc");
->>>>>>> a9a0bbea
     let match_allocs = ALLOC_COUNT.load(Ordering::SeqCst);
 
     assert_eq!(
