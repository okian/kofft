--- conflicted
+++ resolved
@@ -31,19 +31,10 @@
 fn fuzzy_match_allocations() {
     let pattern = "abc";
     ALLOC_COUNT.store(0, Ordering::SeqCst);
-<<<<<<< HEAD
-    let pattern = "abc";
     let len = pattern.len();
-    fuzzy_score(pattern, "abc", len);
-    let score_allocs = ALLOC_COUNT.load(Ordering::SeqCst);
-
-    ALLOC_COUNT.store(0, Ordering::SeqCst);
-    fuzzy_match(pattern, len, "abc");
-=======
     fuzzy_score(pattern, pattern, pattern.len());
     let score_allocs = ALLOC_COUNT.load(Ordering::SeqCst);
     fuzzy_match(pattern, pattern.len(), pattern);
->>>>>>> 49766eea
     let match_allocs = ALLOC_COUNT.load(Ordering::SeqCst);
 
     assert_eq!(
