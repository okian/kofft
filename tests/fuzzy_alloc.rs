--- conflicted
+++ resolved
@@ -30,21 +30,13 @@
 fn fuzzy_match_allocations() {
     let pattern = "abc";
     ALLOC_COUNT.store(0, Ordering::SeqCst);
-<<<<<<< HEAD
-    let pattern = "abc";
     let pat_len = pattern.len();
     fuzzy_score(pattern, "abc", pat_len);
     let score_allocs = ALLOC_COUNT.load(Ordering::SeqCst);
 
     ALLOC_COUNT.store(0, Ordering::SeqCst);
     fuzzy_match(pattern, pat_len, "abc");
-=======
-    fuzzy_score(pattern, "abc", pattern.len());
-    let score_allocs = ALLOC_COUNT.load(Ordering::SeqCst);
 
-    ALLOC_COUNT.store(0, Ordering::SeqCst);
-    fuzzy_match(pattern, pattern.len(), "abc");
->>>>>>> ee0cec8a
     let match_allocs = ALLOC_COUNT.load(Ordering::SeqCst);
 
     assert_eq!(
