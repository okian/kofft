--- conflicted
+++ resolved
@@ -31,18 +31,10 @@
 fn fuzzy_match_allocations() {
     let pattern = "abc";
     ALLOC_COUNT.store(0, Ordering::SeqCst);
-<<<<<<< HEAD
-    fuzzy_score("abc", "abc", "abc".len());
+    let len = pattern.len();
+    fuzzy_score(pattern, pattern, len);
     let score_allocs = ALLOC_COUNT.load(Ordering::SeqCst);
-
-    ALLOC_COUNT.store(0, Ordering::SeqCst);
-    fuzzy_match("abc", "abc".len(), "abc");
-=======
-    let len = pattern.len();
-    fuzzy_score(pattern, pattern, pattern.len());
-    let score_allocs = ALLOC_COUNT.load(Ordering::SeqCst);
-    fuzzy_match(pattern, pattern.len(), pattern);
->>>>>>> f00ba842
+    fuzzy_match(pattern, len, pattern);
     let match_allocs = ALLOC_COUNT.load(Ordering::SeqCst);
 
     assert_eq!(
