[package]
name = "sanity-check"
version = "0.1.0"
edition = "2021"

[dependencies]
clap = { version = "4", features = ["derive"] }
claxon = "0.4"
image = { version = "0.24", default-features = false, features = ["png"] }
rustfft = "6"
num-complex = "0.4"
kofft = { path = ".." }
<<<<<<< HEAD
indicatif = "0.17"
=======
colorous = "1"
>>>>>>> 5be431fb
<|MERGE_RESOLUTION|>--- conflicted
+++ resolved
@@ -10,8 +10,5 @@
 rustfft = "6"
 num-complex = "0.4"
 kofft = { path = ".." }
-<<<<<<< HEAD
 indicatif = "0.17"
-=======
-colorous = "1"
->>>>>>> 5be431fb
+colorous = "1"