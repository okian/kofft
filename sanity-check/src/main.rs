use clap::{Parser, ValueEnum};
use claxon::FlacReader;
<<<<<<< HEAD
use image::{GrayImage, Luma};
use indicatif::ProgressBar;
=======
use colorous;
use image::{Rgb, RgbImage};
>>>>>>> 5be431fb
use kofft::fft::ScalarFftImpl;
use kofft::stft::stft;
use kofft::window::hann;
use num_complex::Complex32;
use rustfft::FftPlanner;
use std::error::Error;
use std::path::PathBuf;

/// Compare kofft STFT with rustfft on a FLAC file and save heatmaps.
#[derive(ValueEnum, Clone)]
enum ColorMap {
    Gray,
    Viridis,
    Plasma,
}

#[derive(Parser)]
struct Args {
    /// Path to input FLAC file
    input: PathBuf,

    /// Color map for the output PNG
    #[arg(long, value_enum, default_value_t = ColorMap::Gray)]
    colormap: ColorMap,
}

fn read_flac(path: &PathBuf) -> Result<Vec<f32>, Box<dyn Error>> {
    let mut reader = FlacReader::open(path)?;
    let mut samples = Vec::new();
    for s in reader.samples() {
        let v: i32 = s?;
        samples.push(v as f32 / i32::MAX as f32);
    }
    Ok(samples)
}

fn map_color(value: f32, max: f32, cmap: &ColorMap) -> [u8; 3] {
    let t = (value / max).clamp(0.0, 1.0) as f64;
    match cmap {
        ColorMap::Gray => {
            let g = (t * 255.0).round() as u8;
            [g, g, g]
        }
        ColorMap::Viridis => {
            let c = colorous::VIRIDIS.eval_continuous(t);
            [c.r, c.g, c.b]
        }
        ColorMap::Plasma => {
            let c = colorous::PLASMA.eval_continuous(t);
            [c.r, c.g, c.b]
        }
    }
}

fn main() -> Result<(), Box<dyn Error>> {
    let args = Args::parse();
    let samples = read_flac(&args.input)?;

    let win_len = 1024usize;
    let hop = win_len / 2;
    let window = hann(win_len);
    let frames = samples.len().saturating_sub(win_len) / hop + 1;

    // kofft STFT
    let mut kofft_frames = vec![vec![]; frames];
    let fft = ScalarFftImpl::<f32>::default();
    stft(&samples, &window, hop, &mut kofft_frames, &fft).unwrap();
    let kofft_mag: Vec<Vec<f32>> = kofft_frames
        .iter()
        .map(|f| {
            f.iter()
                .map(|c| (c.re * c.re + c.im * c.im).sqrt())
                .collect()
        })
        .collect();

    // rustfft STFT
    let mut planner = FftPlanner::<f32>::new();
    let fft = planner.plan_fft_forward(win_len);
    let mut rust_mag: Vec<Vec<f32>> = Vec::with_capacity(frames);
    let bar = ProgressBar::new(frames as u64);
    for frame in 0..frames {
        let start = frame * hop;
        let mut buffer: Vec<Complex32> = (0..win_len)
            .map(|i| {
                let x = if start + i < samples.len() {
                    samples[start + i] * window[i]
                } else {
                    0.0
                };
                Complex32::new(x, 0.0)
            })
            .collect();
        fft.process(&mut buffer);
        rust_mag.push(buffer.iter().map(|c| c.norm()).collect());
        bar.inc(1);
    }
    bar.finish_and_clear();

    // compute max difference
    let mut max_diff = 0.0f32;
    for (a, b) in kofft_mag.iter().zip(rust_mag.iter()) {
        for (x, y) in a.iter().zip(b.iter()) {
            let diff = (x - y).abs();
            if diff > max_diff {
                max_diff = diff;
            }
        }
    }
    println!("Max difference between spectrograms: {:.6}", max_diff);

    // save heatmaps for visual inspection (use first half of spectrum)
    let height = win_len / 2;
    let width = frames;
    let mut img_kofft = RgbImage::new(width as u32, height as u32);
    let mut img_ref = RgbImage::new(width as u32, height as u32);
    let max_val = kofft_mag
        .iter()
        .flat_map(|v| v.iter())
        .chain(rust_mag.iter().flat_map(|v| v.iter()))
        .cloned()
        .fold(0.0f32, f32::max);
<<<<<<< HEAD
    let heatmap_bar = ProgressBar::new(width as u64);
=======
    let max_val = if max_val > 0.0 { max_val } else { 1.0 };

>>>>>>> 5be431fb
    for (x, (kf, rf)) in kofft_mag.iter().zip(rust_mag.iter()).enumerate() {
        for y in 0..height {
            let col1 = map_color(kf[y], max_val, &args.colormap);
            let col2 = map_color(rf[y], max_val, &args.colormap);
            img_kofft.put_pixel(x as u32, y as u32, Rgb(col1));
            img_ref.put_pixel(x as u32, y as u32, Rgb(col2));
        }
        heatmap_bar.inc(1);
    }
    heatmap_bar.finish_and_clear();
    img_kofft.save("kofft_spectrogram.png")?;
    img_ref.save("reference_spectrogram.png")?;
    println!("Saved kofft_spectrogram.png and reference_spectrogram.png");
    Ok(())
}<|MERGE_RESOLUTION|>--- conflicted
+++ resolved
@@ -1,12 +1,8 @@
 use clap::{Parser, ValueEnum};
 use claxon::FlacReader;
-<<<<<<< HEAD
-use image::{GrayImage, Luma};
 use indicatif::ProgressBar;
-=======
 use colorous;
-use image::{Rgb, RgbImage};
->>>>>>> 5be431fb
+use image::{Rgb, RgbImage, GrayImage, Luma};
 use kofft::fft::ScalarFftImpl;
 use kofft::stft::stft;
 use kofft::window::hann;
@@ -129,12 +125,9 @@
         .chain(rust_mag.iter().flat_map(|v| v.iter()))
         .cloned()
         .fold(0.0f32, f32::max);
-<<<<<<< HEAD
     let heatmap_bar = ProgressBar::new(width as u64);
-=======
     let max_val = if max_val > 0.0 { max_val } else { 1.0 };
 
->>>>>>> 5be431fb
     for (x, (kf, rf)) in kofft_mag.iter().zip(rust_mag.iter()).enumerate() {
         for y in 0..height {
             let col1 = map_color(kf[y], max_val, &args.colormap);
