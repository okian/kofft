# kofft

[![Crates.io](https://img.shields.io/crates/v/kofft)](https://crates.io/crates/kofft)
[![Documentation](https://docs.rs/kofft/badge.svg)](https://docs.rs/kofft)
[![License](https://img.shields.io/crates/l/kofft)](https://github.com/kianostad/kofft/blob/main/LICENSE)
[![Rust Version](https://img.shields.io/badge/rust-1.70+-blue.svg)](https://www.rust-lang.org)
[![codecov](https://codecov.io/github/okian/kofft/graph/badge.svg?token=51ZZSPJFB9)](https://codecov.io/github/okian/kofft)

High-performance, `no_std`, MCU-friendly DSP library featuring FFT, DCT, DST, Hartley, Wavelet, STFT, and more. Stack-only, SIMD-optimized, and batch transforms for embedded and scientific Rust applications.

## Features

- **🚀 Zero-allocation stack-only APIs** for MCU/embedded systems
- **⚡ SIMD acceleration** (x86_64 AVX2, AArch64 NEON, WebAssembly SIMD)
- **🔧 Multiple transform types**: FFT, DCT (Types I-IV), DST (Types I-IV), Hartley, Wavelet, STFT, CZT, Goertzel
- **📊 Window functions**: Hann, Hamming, Blackman, Kaiser
- **🔄 Batch and multi-channel processing**
- **🌐 WebAssembly support**
- **📱 Parallel processing** (optional)

## Quick Start

### Add to Cargo.toml

```toml
[dependencies]
kofft = { version = "0.1.1", features = [
    # "x86_64",   # enable AVX2 on x86_64
    # "aarch64",  # enable NEON on AArch64
    # "wasm",     # enable WebAssembly SIMD
    # "parallel", # enable Rayon-based parallel helpers
] }
```

### Basic Usage

For an overview of the Fast Fourier Transform (FFT), see [Wikipedia](https://en.wikipedia.org/wiki/Fast_Fourier_transform).

```rust
use kofft::{Complex32, FftPlanner};
use kofft::fft::{ScalarFftImpl, FftImpl};

// Create FFT instance with planner (caches twiddle factors)
let planner = FftPlanner::<f32>::new();
let fft = ScalarFftImpl::with_planner(planner);

// Prepare data
let mut data = vec![
    Complex32::new(1.0, 0.0),
    Complex32::new(2.0, 0.0),
    Complex32::new(3.0, 0.0),
    Complex32::new(4.0, 0.0),
];

// Compute FFT
fft.fft(&mut data)?;

// Compute inverse FFT
fft.ifft(&mut data)?;
```

### Parallel FFT

Enable the `parallel` feature to automatically split large transforms across
threads via [Rayon](https://crates.io/crates/rayon). Use the `fft_parallel` and
`ifft_parallel` helpers which safely fall back to single-threaded execution when
Rayon is not available.

```rust
use kofft::fft::{fft_parallel, ifft_parallel, Complex32};

let mut data = vec![Complex32::new(1.0, 0.0); 1 << 14];
fft_parallel(&mut data)?;
ifft_parallel(&mut data)?;
```

## Embedded/MCU Usage (No Heap)

All stack-only APIs require you to provide output buffers. This enables `no_std` operation without any heap allocation.

### FFT (Stack-Only)

```rust
use kofft::fft::{Complex32, fft_inplace_stack};

// 8-point FFT (power-of-two only for stack APIs)
let mut buf: [Complex32; 8] = [
    Complex32::new(1.0, 0.0), Complex32::new(2.0, 0.0),
    Complex32::new(3.0, 0.0), Complex32::new(4.0, 0.0),
    Complex32::new(5.0, 0.0), Complex32::new(6.0, 0.0),
    Complex32::new(7.0, 0.0), Complex32::new(8.0, 0.0),
];

fft_inplace_stack(&mut buf)?;
```

### DCT-I (Stack-Only)

```rust
use kofft::dct::dct1_inplace_stack;

let input: [f32; 8] = [1.0, 2.0, 3.0, 4.0, 5.0, 6.0, 7.0, 8.0];
let mut output: [f32; 8] = [0.0; 8];

dct1_inplace_stack(&input, &mut output);
```

### DCT-II (Stack-Only)

```rust
use kofft::dct::dct2_inplace_stack;

let input: [f32; 8] = [1.0, 2.0, 3.0, 4.0, 5.0, 6.0, 7.0, 8.0];
let mut output: [f32; 8] = [0.0; 8];

dct2_inplace_stack(&input, &mut output);
```

### DST-II (Stack-Only)

```rust
use kofft::dst::dst2_inplace_stack;

let input: [f32; 8] = [1.0, 2.0, 3.0, 4.0, 5.0, 6.0, 7.0, 8.0];
let mut output: [f32; 8] = [0.0; 8];

dst2_inplace_stack(&input, &mut output);
```

### DST-IV (Stack-Only)

```rust
use kofft::dst::dst4_inplace_stack;

let input: [f32; 8] = [1.0, 2.0, 3.0, 4.0, 5.0, 6.0, 7.0, 8.0];
let mut output: [f32; 8] = [0.0; 8];

dst4_inplace_stack(&input, &mut output);
```

### Haar Wavelet (Stack-Only)

```rust
use kofft::wavelet::{haar_forward_inplace_stack, haar_inverse_inplace_stack};

// Forward transform
let input: [f32; 8] = [1.0, 2.0, 3.0, 4.0, 5.0, 6.0, 7.0, 8.0];
let mut avg = [0.0; 4];
let mut diff = [0.0; 4];

haar_forward_inplace_stack(&input, &mut avg[..], &mut diff[..]);

// Inverse transform
let mut out = [0.0; 8];
haar_inverse_inplace_stack(&avg[..], &diff[..], &mut out[..]);
```

### Window Functions (Stack-Only)

```rust
use kofft::window::{hann_inplace_stack, hamming_inplace_stack, blackman_inplace_stack};

let mut hann: [f32; 8] = [0.0; 8];
hann_inplace_stack(&mut hann);

let mut hamming: [f32; 8] = [0.0; 8];
hamming_inplace_stack(&mut hamming);

let mut blackman: [f32; 8] = [0.0; 8];
blackman_inplace_stack(&mut blackman);
```

## Desktop/Standard Library Usage

With the `std` feature (enabled by default), you get heap-based APIs for more flexibility.

### FFT with Standard Library

```rust
use kofft::fft::{Complex32, ScalarFftImpl, FftImpl};

let fft = ScalarFftImpl::<f32>::default();

// Heap-based FFT
let mut data = vec![
    Complex32::new(1.0, 0.0),
    Complex32::new(2.0, 0.0),
    Complex32::new(3.0, 0.0),
    Complex32::new(4.0, 0.0),
];

fft.fft(&mut data)?;

// Or create new vector
let result = fft.fft_vec(&data)?;
```

### Real FFT (Optimized for Real Input)

```rust
use kofft::fft::{ScalarFftImpl, FftImpl};
use kofft::rfft::RealFftImpl;

let fft = ScalarFftImpl::<f32>::default();
let mut input = vec![1.0, 2.0, 3.0, 4.0, 5.0, 6.0, 7.0, 8.0];
let mut output = vec![Complex32::zero(); input.len() / 2 + 1];

fft.rfft(&mut input, &mut output)?;
```

Stack-only helpers avoid heap allocation:

```rust
use kofft::rfft::{irfft_stack, rfft_stack};
use kofft::Complex32;

let input = [1.0f32, 2.0, 3.0, 4.0];
let mut freq = [Complex32::new(0.0, 0.0); 3];
rfft_stack(&input, &mut freq)?;
let mut time = [0.0f32; 4];
irfft_stack(&freq, &mut time)?;
```

### STFT (Short-Time Fourier Transform)

For background on STFT, see [Wikipedia](https://en.wikipedia.org/wiki/Short-time_Fourier_transform).

```rust
use kofft::stft::{stft, istft};
use kofft::window::hann;

let signal = vec![1.0, 2.0, 3.0, 4.0, 5.0, 6.0, 7.0, 8.0];
let window = hann(4);
let hop_size = 2;

let mut frames = vec![vec![]; (signal.len() + hop_size - 1) / hop_size];
stft(&signal, &window, hop_size, &mut frames)?;

let mut output = vec![0.0; signal.len()];
istft(&frames, &window, hop_size, &mut output)?;
```

### Batch Processing

```rust
use kofft::fft::{ScalarFftImpl, FftImpl};

let fft = ScalarFftImpl::<f32>::default();
let mut batches = vec![
    vec![Complex32::new(1.0, 0.0), Complex32::new(2.0, 0.0)],
    vec![Complex32::new(3.0, 0.0), Complex32::new(4.0, 0.0)],
];

fft.batch(&mut batches)?;
```

## Examples

Run the included examples with:

```bash
cargo run --example basic_usage
cargo run --example stft_usage
cargo run --example ndfft_usage
cargo run --example embedded_example
cargo run --example benchmark
<<<<<<< HEAD
cargo run --example rfft_usage
=======
cargo run --features parallel --example parallel_benchmark
>>>>>>> 92d1c164
```

## Advanced Features

Enable optional features in `Cargo.toml`:

```toml
[dependencies]
kofft = { version = "0.1.1", features = [
    # "x86_64",   # AVX2 on x86_64
    # "aarch64",  # NEON on AArch64
    # "wasm",     # WebAssembly SIMD
    # "parallel", # Rayon-based parallel helpers
] }
```

### SIMD Acceleration

Enable one of the CPU-specific SIMD features above for better performance.

### Parallel Processing

Enable the `parallel` feature (using Rayon) as shown above:

```rust
use kofft::stft::parallel;

let signal = vec![1.0, 2.0, 3.0, 4.0, 5.0, 6.0, 7.0, 8.0];
let window = vec![1.0, 1.0, 1.0, 1.0];
let hop_size = 2;

let mut frames = vec![vec![]; (signal.len() + hop_size - 1) / hop_size];
parallel(&signal, &window, hop_size, &mut frames)?;
```

### Additional Transforms

- **DCT** – Discrete Cosine Transform ([Wikipedia](https://en.wikipedia.org/wiki/Discrete_cosine_transform))
- **DST** – Discrete Sine Transform ([Wikipedia](https://en.wikipedia.org/wiki/Discrete_sine_transform))
- **Hartley Transform** – ([Wikipedia](https://en.wikipedia.org/wiki/Discrete_Hartley_transform))
- **Wavelet Transform** – ([Wikipedia](https://en.wikipedia.org/wiki/Wavelet_transform))
- **Goertzel Algorithm** – ([Wikipedia](https://en.wikipedia.org/wiki/Goertzel_algorithm))
- **Chirp Z-Transform** – ([Wikipedia](https://en.wikipedia.org/wiki/Chirp_Z-transform))
- **Hilbert Transform** – ([Wikipedia](https://en.wikipedia.org/wiki/Hilbert_transform))
- **Cepstrum** – ([Wikipedia](https://en.wikipedia.org/wiki/Cepstrum))

```rust
use kofft::{dct, dst, hartley, wavelet, goertzel, czt, hilbert, cepstrum};

// DCT variants
let dct2_result = dct::dct2(&input);
let dct3_result = dct::dct3(&input);
let dct4_result = dct::dct4(&input);

// DST variants
let dst1_result = dst::dst1(&input);
let dst2_result = dst::dst2(&input);
let dst3_result = dst::dst3(&input);

// Hartley Transform
let hartley_result = hartley::dht(&input);

// Wavelet Transform
let (avg, diff) = wavelet::haar_forward(&input);
let reconstructed = wavelet::haar_inverse(&avg, &diff);

// Goertzel Algorithm (single frequency detection)
let magnitude = goertzel::goertzel_f32(&input, 44100.0, 1000.0);

// Chirp Z-Transform
let czt_result = czt::czt_f32(&input, 64, (0.5, 0.0), (1.0, 0.0));

// Hilbert Transform
let hilbert_result = hilbert::hilbert_analytic(&input);

// Cepstrum
let cepstrum_result = cepstrum::real_cepstrum(&input);
```

## Complete MCU Example

```rust
#![no_std]
use kofft::fft::{Complex32, fft_inplace_stack};
use kofft::dct::dct2_inplace_stack;
use kofft::window::hann_inplace_stack;

#[entry]
fn main() -> ! {
    // FFT example
    let mut fft_buf: [Complex32; 8] = [
        Complex32::new(1.0, 0.0), Complex32::new(2.0, 0.0),
        Complex32::new(3.0, 0.0), Complex32::new(4.0, 0.0),
        Complex32::new(5.0, 0.0), Complex32::new(6.0, 0.0),
        Complex32::new(7.0, 0.0), Complex32::new(8.0, 0.0),
    ];
    fft_inplace_stack(&mut fft_buf).unwrap();

    // DCT example
    let dct_input: [f32; 8] = [1.0, 2.0, 3.0, 4.0, 5.0, 6.0, 7.0, 8.0];
    let mut dct_output: [f32; 8] = [0.0; 8];
    dct2_inplace_stack(&dct_input, &mut dct_output);

    // Window function example
    let mut window: [f32; 8] = [0.0; 8];
    hann_inplace_stack(&mut window);

    loop {
        // Your application logic here
    }
}
```

## Performance Notes

- **Stack-only APIs**: No heap allocation, suitable for MCUs with limited RAM
- **SIMD acceleration**: 2-4x speedup on supported platforms
- **Parallel FFT**: Enable the `parallel` feature to scale across CPU cores
- **Power-of-two sizes**: Most efficient for FFT operations
- **Memory usage**: Stack usage scales with transform size (e.g., 8-point FFT uses ~64 bytes for `Complex32`)

## Platform Support

| Platform | SIMD Support | Features |
|----------|-------------|----------|
| x86_64   | AVX2/FMA    | `x86_64` feature |
| AArch64  | NEON        | `aarch64` feature |
| WebAssembly | SIMD128   | `wasm` feature |
| Generic  | Scalar      | Default fallback |

## License

Licensed under either of

- Apache License, Version 2.0 ([LICENSE-APACHE](LICENSE-APACHE) or <https://www.apache.org/licenses/LICENSE-2.0>)
- MIT license ([LICENSE-MIT](LICENSE-MIT) or <https://opensource.org/licenses/MIT>)

at your option.

## Contributing

Contributions are welcome! Please feel free to submit a Pull Request. For major changes, please open an issue first to discuss what you would like to change.

## Documentation

- [API Documentation](https://docs.rs/kofft)
- [Repository](https://github.com/kianostad/kofft)
- [Crates.io](https://crates.io/crates/kofft)
<|MERGE_RESOLUTION|>--- conflicted
+++ resolved
@@ -264,11 +264,7 @@
 cargo run --example ndfft_usage
 cargo run --example embedded_example
 cargo run --example benchmark
-<<<<<<< HEAD
 cargo run --example rfft_usage
-=======
-cargo run --features parallel --example parallel_benchmark
->>>>>>> 92d1c164
 ```
 
 ## Advanced Features
