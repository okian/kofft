[package]
name = "kofft-bench"
version = "0.1.0"
edition = "2021"

[dependencies]
kofft = { path = "..", features = ["parallel", "slow", "avx2"] }
criterion = { version = "0.7", features = ["html_reports"] }
rustfft = "6"
realfft = "3"
serde = { version = "1", features = ["derive"] }
serde_json = "1"
once_cell = "1"
chrono = { version = "0.4", default-features = false, features = ["clock"] }

[[bench]]
name = "bench_fft"
harness = false

[[bench]]
name = "bench_dct"
harness = false

[[bench]]
<<<<<<< HEAD
name = "bench_window"
=======
name = "aos_vs_soa"
>>>>>>> e1725b20
harness = false

[[example]]
name = "update_bench_readme"
path = "examples/update_bench_readme.rs"<|MERGE_RESOLUTION|>--- conflicted
+++ resolved
@@ -22,11 +22,11 @@
 harness = false
 
 [[bench]]
-<<<<<<< HEAD
 name = "bench_window"
-=======
+harness = false
+
+[[bench]]
 name = "aos_vs_soa"
->>>>>>> e1725b20
 harness = false
 
 [[example]]
