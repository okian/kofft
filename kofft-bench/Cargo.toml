--- conflicted
+++ resolved
@@ -39,11 +39,7 @@
 harness = false
 
 [[bench]]
-<<<<<<< HEAD
 name = "stft_parallel"
-=======
-name = "memory_usage"
->>>>>>> c2139ffe
 harness = false
 
 [[example]]
