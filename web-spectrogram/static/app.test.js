--- conflicted
+++ resolved
@@ -118,7 +118,6 @@
   Object.defineProperty(input, "files", { value: [file] });
   input.dispatchEvent(new dom.window.Event("change"));
   await new Promise((r) => setTimeout(r, 0));
-<<<<<<< HEAD
   assert.equal(renderCalled, 1);
 });
 
@@ -142,32 +141,12 @@
           mediaSources.push(true);
           return { connect: () => {} };
         },
-=======
-  assert.ok(setupCalled && renderCalled);
-});
-
-test("theme selector updates body dataset", () => {
-  const dom = new JSDOM(
-    `<input type="file"><audio></audio><input type="range"><canvas id="spectrogram"></canvas><select id="theme"><option value="dark">dark</option><option value="light">light</option></select>`,
-  );
-  globalThis.window = dom.window;
-  globalThis.document = dom.window.document;
-  const deps = {
-    decodeAndProcess: async () => ({
-      ctx: {
-        createBufferSource: () => ({
-          buffer: null,
-          connect: () => {},
-          start: () => {},
-        }),
->>>>>>> 500c8499
         createAnalyser: () => ({
           connect: () => {},
           frequencyBinCount: 2,
           getByteFrequencyData: () => {},
         }),
         destination: {},
-<<<<<<< HEAD
         close: () => {
           closed.push(true);
         },
@@ -201,7 +180,28 @@
   seek.value = "2";
   seek.dispatchEvent(new dom.window.Event("input"));
   assert.equal(audio.currentTime, 2);
-=======
+});
+
+test("theme selector updates body dataset", () => {
+  const dom = new JSDOM(
+    `<input type="file"><audio></audio><input type="range"><canvas id="spectrogram"></canvas><select id="theme"><option value="dark">dark</option><option value="light">light</option></select>`,
+  );
+  globalThis.window = dom.window;
+  globalThis.document = dom.window.document;
+  const deps = {
+    decodeAndProcess: async () => ({
+      ctx: {
+        createBufferSource: () => ({
+          buffer: null,
+          connect: () => {},
+          start: () => {},
+        }),
+        createAnalyser: () => ({
+          connect: () => {},
+          frequencyBinCount: 2,
+          getByteFrequencyData: () => {},
+        }),
+        destination: {},
       },
       audioBuffer: {},
     }),
@@ -213,5 +213,4 @@
   select.value = "light";
   select.dispatchEvent(new dom.window.Event("change"));
   assert.equal(dom.window.document.body.dataset.theme, "light");
->>>>>>> 500c8499
 });