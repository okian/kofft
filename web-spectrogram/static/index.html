<!doctype html>
<html lang="en">
  <head>
    <meta charset="UTF-8" />
    <meta name="viewport" content="width=device-width, initial-scale=1.0" />
    <title>Spectrogram</title>
    <link rel="stylesheet" href="style.css" />
  </head>
  <body>
    <div id="app">
<<<<<<< HEAD
=======
      <input id="file" type="file" accept="audio/*" />
      <audio id="player" controls></audio>
      <input id="seek" type="range" min="0" value="0" step="0.01" />
      <select id="theme">
        <option value="dark" selected>Dark</option>
        <option value="light">Light</option>
      </select>
>>>>>>> 3294d598
      <canvas id="spectrogram"></canvas>
      <footer id="controls">
        <input id="file" type="file" accept="audio/*" />
        <audio id="player" controls></audio>
        <input id="seek" type="range" min="0" value="0" step="0.01" />
      </footer>
      <p><a href="../README.md">Usage &amp; options</a></p>
    </div>
    <script type="module" src="app.js"></script>
  </body>
</html><|MERGE_RESOLUTION|>--- conflicted
+++ resolved
@@ -8,8 +8,6 @@
   </head>
   <body>
     <div id="app">
-<<<<<<< HEAD
-=======
       <input id="file" type="file" accept="audio/*" />
       <audio id="player" controls></audio>
       <input id="seek" type="range" min="0" value="0" step="0.01" />
@@ -17,7 +15,6 @@
         <option value="dark" selected>Dark</option>
         <option value="light">Light</option>
       </select>
->>>>>>> 3294d598
       <canvas id="spectrogram"></canvas>
       <footer id="controls">
         <input id="file" type="file" accept="audio/*" />
