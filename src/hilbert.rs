--- conflicted
+++ resolved
@@ -28,14 +28,6 @@
 /// # Returns
 /// A vector of complex values representing the analytic signal. The real part
 /// matches the original input while the imaginary part is the Hilbert transform.
-<<<<<<< HEAD
-///
-/// # Errors
-/// Returns [`FftError::EmptyInput`] if `input` is empty, [`FftError::NonPowerOfTwoNoStd`]
-/// if the length is not a power of two, and [`FftError::InvalidValue`] if any
-/// element is `NaN`.
-=======
->>>>>>> 39578f9c
 pub fn hilbert_analytic(input: &[f32]) -> Result<Vec<Complex32>, FftError> {
     if input.is_empty() {
         return Err(FftError::EmptyInput);
