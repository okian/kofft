--- conflicted
+++ resolved
@@ -66,13 +66,7 @@
 #[cfg(all(feature = "internal-tests", test))]
 mod tests {
     use super::*;
-<<<<<<< HEAD
     use alloc::vec;
-
-=======
-    // Import `vec!` macro for constructing expected results in `no_std` context.
-    use alloc::vec;
->>>>>>> 9e3a8021
     /// Acceptable tolerance for floating-point comparisons in tests.
     const EPSILON: f32 = 1e-6;
 
