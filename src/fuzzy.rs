--- conflicted
+++ resolved
@@ -1,6 +1,5 @@
 use alloc::{string::String, vec, vec::Vec};
 
-<<<<<<< HEAD
 /// Maximum allowed length for either the pattern or text.
 ///
 /// The Levenshtein algorithm is quadratic in the worst case.  Restricting the
@@ -33,24 +32,10 @@
             MAX_INPUT_LENGTH
         );
     }
-=======
-/// Divisor used to determine the maximum allowed edit distance as a fraction
-/// of the pattern length. A value of `2` restricts matches to an edit distance
-/// of at most half the pattern length.
-const MATCH_THRESHOLD_DIVISOR: usize = 2;
 
-/// Compute the Levenshtein distance between two strings.
-///
-/// Lower scores indicate closer matches.
-///
-/// # Complexity
-/// - Time: `O(p * t)` where `p` is the pattern length and `t` is the text length.
-/// - Space: `O(t)` for the dynamic programming rows.
-pub fn fuzzy_score(pattern: &str, text: &str) -> usize {
     let pattern_chars: Vec<char> = pattern.chars().collect();
     let text_chars: Vec<char> = text.chars().collect();
     let text_len = text_chars.len();
->>>>>>> 823f7b78
 
     let mut prev: Vec<usize> = (0..=text_len).collect();
     let mut curr = vec![0; text_len + 1];
@@ -70,7 +55,6 @@
     prev[text_len]
 }
 
-<<<<<<< HEAD
 /// Determine if two strings match within half the pattern length.
 ///
 /// The caller must supply the pre-computed `pattern_len` to avoid rescanning
@@ -84,23 +68,11 @@
     }
 
     fuzzy_score(pattern, text, pattern_len) <= pattern_len / MATCH_THRESHOLD_DIVISOR
-=======
-/// Determine if two strings are similar enough that the edit distance does not
-/// exceed half the pattern length. The pattern length is computed once and
-/// reused to avoid redundant iteration.
-///
-/// # Complexity
-/// - Time: `O(p * t)` delegated to [`fuzzy_score`].
-/// - Space: `O(t)` delegated to [`fuzzy_score`].
-pub fn fuzzy_match(pattern: &str, text: &str) -> bool {
-    let len = pattern.chars().count();
-    fuzzy_score(pattern, text) <= len / MATCH_THRESHOLD_DIVISOR
->>>>>>> 823f7b78
+
 }
 
 /// Compute fuzzy scores for a batch of candidate strings.
 ///
-<<<<<<< HEAD
 /// `pattern_len` should be the length of `pattern` in UTF-8 code points,
 /// pre-computed by the caller to avoid redundant work when scoring multiple
 /// candidates.
@@ -109,14 +81,7 @@
         .iter()
         .map(|c| fuzzy_score(pattern, c, pattern_len))
         .collect()
-=======
-/// # Complexity
-/// - Time: `O(n * p * t)` where `n` is the number of candidates.
-/// - Space: `O(n)` for the resulting vector plus `O(t)` per call to
-///   [`fuzzy_score`].
-pub fn fuzzy_scores(pattern: &str, candidates: &[String]) -> Vec<usize> {
-    candidates.iter().map(|c| fuzzy_score(pattern, c)).collect()
->>>>>>> 823f7b78
+
 }
 
 #[cfg(test)]
@@ -125,11 +90,7 @@
     use super::*;
     use alloc::format;
 
-<<<<<<< HEAD
     /// Verify basic distance calculations with simple ASCII inputs.
-=======
-    /// Validate basic Levenshtein distance cases.
->>>>>>> 823f7b78
     #[test]
     fn distance_basic() {
         let pattern = "abc";
@@ -138,11 +99,7 @@
         assert_eq!(fuzzy_score(pattern, "abc", pattern_len), 0);
     }
 
-<<<<<<< HEAD
     /// Ensure the match threshold uses the pre-computed pattern length.
-=======
-    /// Ensure the matching threshold correctly filters distant strings.
->>>>>>> 823f7b78
     #[test]
     fn match_threshold() {
         let pattern = "abc";
@@ -151,11 +108,7 @@
         assert!(!fuzzy_match(pattern, pattern_len, "xyz"));
     }
 
-<<<<<<< HEAD
     /// Confirm batch scoring reuses the cached pattern length.
-=======
-    /// Check batch scoring of multiple candidates.
->>>>>>> 823f7b78
     #[test]
     fn batch_scores() {
         let pattern = "abc";
