use alloc::{string::String, vec, vec::Vec};

/// Maximum allowed length for either the pattern or text.
///
/// The Levenshtein algorithm is quadratic in the worst case.  Restricting the
/// inputs guards against excessive allocations and runaway runtimes that could
/// otherwise be triggered by untrusted data.
pub const MAX_INPUT_LENGTH: usize = 1024;

/// Divisor for determining the matching threshold.
///
/// A candidate is considered a match when the edit distance is less than or
/// equal to half the pattern length.  Exposing this divisor as a constant avoids
/// sprinkling the literal `2` throughout the code base.
pub const MATCH_THRESHOLD_DIVISOR: usize = 2;

/// Compute the Levenshtein distance between two strings.
///
<<<<<<< HEAD
/// `pattern_len` must be the number of UTF-8 code points in `pattern`. The
/// function avoids buffering the pattern and only collects the text once for
/// indexing, minimizing allocations while maintaining linear traversal.
=======
/// `pattern_len` must be the number of UTF-8 code points in `pattern`.  The
/// text is collected once into a `Vec<char>` to allow indexed access while the
/// pattern is streamed directly, avoiding repeated scans and extra allocations.
>>>>>>> 98ad564f
///
/// # Panics
///
/// Panics if either input exceeds [`MAX_INPUT_LENGTH`].
pub fn fuzzy_score(pattern: &str, text: &str, pattern_len: usize) -> usize {
    let text_len = text.chars().count();

    if pattern_len > MAX_INPUT_LENGTH || text_len > MAX_INPUT_LENGTH {
        panic!(
            "input too long; maximum supported length is {}",
            MAX_INPUT_LENGTH
        );
    }

    let text_chars: Vec<char> = text.chars().collect();
    let text_len = text_chars.len();

    let mut prev: Vec<usize> = (0..=text_len).collect();
    let mut curr = vec![0; text_len + 1];

    for (i, &pc) in pattern_chars.iter().take(pattern_len).enumerate() {
        curr[0] = i + 1;
        for (j, &tc) in text_chars.iter().enumerate() {
            let cost = if pc == tc { 0 } else { 1 };
            let insertion = curr[j] + 1;
            let deletion = prev[j + 1] + 1;
            let substitution = prev[j] + cost;
            curr[j + 1] = insertion.min(deletion).min(substitution);
        }
        core::mem::swap(&mut prev, &mut curr);
    }

    prev[text_len]
}

/// Determine if two strings match within half the pattern length.
///
/// The caller must supply the pre-computed `pattern_len` to avoid rescanning
/// the pattern on repeated calls.
pub fn fuzzy_match(pattern: &str, pattern_len: usize, text: &str) -> bool {
    if pattern_len > MAX_INPUT_LENGTH {
        panic!(
            "pattern too long; maximum supported length is {}",
            MAX_INPUT_LENGTH
        );
    }

    fuzzy_score(pattern, text, pattern_len) <= pattern_len / MATCH_THRESHOLD_DIVISOR
}

/// Compute fuzzy scores for a batch of candidate strings.
///
/// `pattern_len` should be the length of `pattern` in UTF-8 code points,
/// pre-computed by the caller to avoid redundant work when scoring multiple
/// candidates.
pub fn fuzzy_scores(pattern: &str, pattern_len: usize, candidates: &[String]) -> Vec<usize> {
    candidates
        .iter()
        .map(|c| fuzzy_score(pattern, c, pattern_len))
        .collect()
}

#[cfg(test)]
/// Tests for the fuzzy matching utilities.
mod tests {
    use super::*;
    use alloc::format;

    /// Verify basic distance calculations with simple ASCII inputs.
    #[test]
    fn distance_basic() {
        let pattern = "abc";
        let pattern_len = pattern.chars().count();
        assert_eq!(fuzzy_score(pattern, "a-b-c", pattern_len), 2);
        assert_eq!(fuzzy_score(pattern, "abc", pattern_len), 0);
    }

    /// Ensure the match threshold uses the pre-computed pattern length.
    #[test]
    fn match_threshold() {
        let pattern = "abc";
        let pattern_len = pattern.chars().count();
        assert!(fuzzy_match(pattern, pattern_len, "ac"));
        assert!(!fuzzy_match(pattern, pattern_len, "xyz"));
    }

    /// Confirm batch scoring reuses the cached pattern length.
    #[test]
    fn batch_scores() {
        let pattern = "abc";
        let pattern_len = pattern.chars().count();
        let mut candidates: Vec<String> = (1..100).map(|i| format!("abc{0}", i)).collect();
        candidates.insert(0, String::from("abc"));
        let scores = fuzzy_scores(pattern, pattern_len, &candidates);
        assert_eq!(scores[0], 0);
        assert_eq!(scores.len(), 100);
    }

    /// Distances involving empty strings should reflect the other input's length.
    #[test]
    fn empty_strings() {
        let pattern = "";
        let pattern_len = pattern.chars().count();
        assert_eq!(fuzzy_score(pattern, "", pattern_len), 0);
        assert_eq!(fuzzy_score(pattern, "test", pattern_len), 4);
    }

    /// Unicode characters must be handled as full code points rather than bytes.
    #[test]
    fn unicode_handling() {
        let pattern = "naïve"; // contains an umlaut
        let pattern_len = pattern.chars().count();
        assert_eq!(fuzzy_score(pattern, "naive", pattern_len), 1);
    }

    /// Inputs exceeding the configured limit should trigger a panic.
    #[test]
    #[should_panic]
    fn long_input_panics() {
        let pattern = "a".repeat(MAX_INPUT_LENGTH + 1);
        let pattern_len = pattern.chars().count();
        let _ = fuzzy_score(&pattern, "", pattern_len);
    }

    /// Very long but permitted inputs should still compute a score.
    #[test]
    fn long_input_valid() {
        let pattern = "a".repeat(MAX_INPUT_LENGTH);
        let pattern_len = pattern.chars().count();
        assert_eq!(fuzzy_score(&pattern, &pattern, pattern_len), 0);
    }

    /// `fuzzy_match` must reject patterns that exceed the length limit.
    #[test]
    #[should_panic]
    fn fuzzy_match_panics_on_long_pattern() {
        let pattern = "a".repeat(MAX_INPUT_LENGTH + 1);
        let pattern_len = pattern.chars().count();
        let _ = fuzzy_match(&pattern, pattern_len, "");
    }
}<|MERGE_RESOLUTION|>--- conflicted
+++ resolved
@@ -16,15 +16,9 @@
 
 /// Compute the Levenshtein distance between two strings.
 ///
-<<<<<<< HEAD
-/// `pattern_len` must be the number of UTF-8 code points in `pattern`. The
-/// function avoids buffering the pattern and only collects the text once for
-/// indexing, minimizing allocations while maintaining linear traversal.
-=======
 /// `pattern_len` must be the number of UTF-8 code points in `pattern`.  The
 /// text is collected once into a `Vec<char>` to allow indexed access while the
 /// pattern is streamed directly, avoiding repeated scans and extra allocations.
->>>>>>> 98ad564f
 ///
 /// # Panics
 ///
