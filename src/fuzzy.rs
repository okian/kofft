use alloc::{string::String, vec, vec::Vec};

/// Maximum allowed length for either the pattern or text.
///
/// The Levenshtein algorithm has quadratic complexity in the lengths of the
/// inputs.  Limiting those lengths prevents hostile or accidental oversized
/// values from causing excessive allocations or runtime blowups.
pub const MAX_INPUT_LENGTH: usize = 1024;

/// Divisor for determining the matching threshold.
///
/// A candidate is considered a match when the edit distance is less than or
/// equal to half the pattern length.  Exposing this divisor as a constant avoids
/// sprinkling the literal `2` throughout the code base and documents the scoring
/// policy in one place.
pub const MATCH_THRESHOLD_DIVISOR: usize = 2;

/// Compute the Levenshtein distance between two UTF-8 strings.
///
<<<<<<< HEAD
/// * `pattern` - Pattern string to compare against.
/// * `text` - Candidate string.
/// * `pattern_len` - Number of UTF-8 code points in `pattern` computed by the
///   caller.  Passing this value avoids rescanning the pattern when scoring many
///   candidates.
///
/// The implementation decodes the inputs into `Vec<char>` once to avoid
/// repeatedly traversing the UTF-8 data.  Early returns handle empty inputs
/// without performing any allocations.
=======
/// `pattern_len` must be the number of UTF-8 code points in `pattern`.  The
/// text is collected once into a `Vec<char>` to allow indexed access while the
/// pattern is streamed directly, avoiding repeated scans and extra allocations.
>>>>>>> 8057c918
///
/// # Panics
///
/// * If `pattern_len` does not equal the number of UTF-8 code points in
///   `pattern`.
/// * If either input exceeds [`MAX_INPUT_LENGTH`].
pub fn fuzzy_score(pattern: &str, text: &str, pattern_len: usize) -> usize {
<<<<<<< HEAD
    let pattern_chars: Vec<char> = pattern.chars().collect();
    let text_chars: Vec<char> = text.chars().collect();
    let actual_pattern_len = pattern_chars.len();
    let text_len = text_chars.len();
=======
    // Count characters without allocating to keep memory usage minimal.
    let text_len = text.chars().count();
>>>>>>> 8057c918

    if actual_pattern_len != pattern_len {
        panic!(
            "pattern_len {} does not match pattern's code point count {}",
            pattern_len, actual_pattern_len
        );
    }
    if actual_pattern_len > MAX_INPUT_LENGTH || text_len > MAX_INPUT_LENGTH {
        panic!(
            "input too long; maximum supported length is {}",
            MAX_INPUT_LENGTH
        );
    }
<<<<<<< HEAD
    if pattern_len == 0 {
        return text_len;
    }
    if text_len == 0 {
        return pattern_len;
    }
=======

    let text_chars: Vec<char> = text.chars().collect();
    let text_len = text_chars.len();
>>>>>>> 8057c918

    let mut prev: Vec<usize> = (0..=text_len).collect();
    let mut curr = vec![0; text_len + 1];

<<<<<<< HEAD
    for (i, pc) in pattern_chars.iter().take(pattern_len).enumerate() {
        curr[0] = i + 1;
        for (j, tc) in text_chars.iter().enumerate() {
=======
    for (i, &pc) in pattern_chars.iter().take(pattern_len).enumerate() {
        curr[0] = i + 1;
        for (j, &tc) in text_chars.iter().enumerate() {
>>>>>>> 8057c918
            let cost = if pc == tc { 0 } else { 1 };
            let insertion = curr[j] + 1;
            let deletion = prev[j + 1] + 1;
            let substitution = prev[j] + cost;
            curr[j + 1] = insertion.min(deletion).min(substitution);
        }
        core::mem::swap(&mut prev, &mut curr);
    }

    prev[text_len]
}

/// Determine if two strings match within half the pattern length.
///
/// The caller must supply the pre-computed `pattern_len` to avoid rescanning
/// the pattern on repeated calls.  This function delegates to [`fuzzy_score`]
/// for the heavy lifting and simply compares the resulting distance against the
/// threshold defined by [`MATCH_THRESHOLD_DIVISOR`].
pub fn fuzzy_match(pattern: &str, pattern_len: usize, text: &str) -> bool {
    if pattern_len > MAX_INPUT_LENGTH {
        panic!(
            "pattern too long; maximum supported length is {}",
            MAX_INPUT_LENGTH
        );
    }

    fuzzy_score(pattern, text, pattern_len) <= pattern_len / MATCH_THRESHOLD_DIVISOR
}

/// Compute fuzzy scores for a batch of candidate strings.
///
/// `pattern_len` should be the length of `pattern` in UTF-8 code points,
/// pre-computed by the caller to avoid redundant work when scoring multiple
/// candidates.  The function simply maps [`fuzzy_score`] over the supplied
/// candidates.
pub fn fuzzy_scores(pattern: &str, pattern_len: usize, candidates: &[String]) -> Vec<usize> {
    candidates
        .iter()
        .map(|c| fuzzy_score(pattern, c, pattern_len))
        .collect()
}

#[cfg(test)]
/// Tests for the fuzzy matching utilities.
mod tests {
    use super::*;
    use alloc::format;

    /// Verify basic distance calculations with simple ASCII inputs.
    #[test]
    fn distance_basic() {
        let pattern = "abc";
        let pattern_len = pattern.chars().count();
        assert_eq!(fuzzy_score(pattern, "a-b-c", pattern_len), 2);
        assert_eq!(fuzzy_score(pattern, "abc", pattern_len), 0);
    }

    /// Ensure the match threshold uses the pre-computed pattern length.
    #[test]
    fn match_threshold() {
        let pattern = "abc";
        let pattern_len = pattern.chars().count();
        assert!(fuzzy_match(pattern, pattern_len, "ac"));
        assert!(!fuzzy_match(pattern, pattern_len, "xyz"));
    }

    /// Confirm batch scoring reuses the cached pattern length.
    #[test]
    fn batch_scores() {
        let pattern = "abc";
        let pattern_len = pattern.chars().count();
        let mut candidates: Vec<String> = (1..100).map(|i| format!("abc{0}", i)).collect();
        candidates.insert(0, String::from("abc"));
        let scores = fuzzy_scores(pattern, pattern_len, &candidates);
        assert_eq!(scores[0], 0);
        assert_eq!(scores.len(), 100);
    }

    /// Distances involving empty strings should reflect the other input's length.
    #[test]
    fn empty_strings() {
        let pattern = "";
        let pattern_len = pattern.chars().count();
        assert_eq!(fuzzy_score(pattern, "", pattern_len), 0);
        assert_eq!(fuzzy_score(pattern, "test", pattern_len), 4);
    }

    /// Unicode characters must be handled as full code points rather than bytes.
    #[test]
    fn unicode_handling() {
        let pattern = "naïve"; // contains an umlaut
        let pattern_len = pattern.chars().count();
        assert_eq!(fuzzy_score(pattern, "naive", pattern_len), 1);
    }

    /// Inputs exceeding the configured limit should trigger a panic.
    #[test]
    #[should_panic]
    fn long_input_panics() {
        let pattern = "a".repeat(MAX_INPUT_LENGTH + 1);
        let pattern_len = pattern.chars().count();
        let _ = fuzzy_score(&pattern, "", pattern_len);
    }

    /// Very long but permitted inputs should still compute a score.
    #[test]
    fn long_input_valid() {
        let pattern = "a".repeat(MAX_INPUT_LENGTH);
        let pattern_len = pattern.chars().count();
        assert_eq!(fuzzy_score(&pattern, &pattern, pattern_len), 0);
    }

    /// `fuzzy_match` must reject patterns that exceed the length limit.
    #[test]
    #[should_panic]
    fn fuzzy_match_panics_on_long_pattern() {
        let pattern = "a".repeat(MAX_INPUT_LENGTH + 1);
        let pattern_len = pattern.chars().count();
        let _ = fuzzy_match(&pattern, pattern_len, "");
    }
}<|MERGE_RESOLUTION|>--- conflicted
+++ resolved
@@ -17,7 +17,6 @@
 
 /// Compute the Levenshtein distance between two UTF-8 strings.
 ///
-<<<<<<< HEAD
 /// * `pattern` - Pattern string to compare against.
 /// * `text` - Candidate string.
 /// * `pattern_len` - Number of UTF-8 code points in `pattern` computed by the
@@ -27,11 +26,6 @@
 /// The implementation decodes the inputs into `Vec<char>` once to avoid
 /// repeatedly traversing the UTF-8 data.  Early returns handle empty inputs
 /// without performing any allocations.
-=======
-/// `pattern_len` must be the number of UTF-8 code points in `pattern`.  The
-/// text is collected once into a `Vec<char>` to allow indexed access while the
-/// pattern is streamed directly, avoiding repeated scans and extra allocations.
->>>>>>> 8057c918
 ///
 /// # Panics
 ///
@@ -39,15 +33,11 @@
 ///   `pattern`.
 /// * If either input exceeds [`MAX_INPUT_LENGTH`].
 pub fn fuzzy_score(pattern: &str, text: &str, pattern_len: usize) -> usize {
-<<<<<<< HEAD
     let pattern_chars: Vec<char> = pattern.chars().collect();
     let text_chars: Vec<char> = text.chars().collect();
     let actual_pattern_len = pattern_chars.len();
-    let text_len = text_chars.len();
-=======
     // Count characters without allocating to keep memory usage minimal.
     let text_len = text.chars().count();
->>>>>>> 8057c918
 
     if actual_pattern_len != pattern_len {
         panic!(
@@ -61,31 +51,21 @@
             MAX_INPUT_LENGTH
         );
     }
-<<<<<<< HEAD
     if pattern_len == 0 {
         return text_len;
     }
     if text_len == 0 {
         return pattern_len;
     }
-=======
 
     let text_chars: Vec<char> = text.chars().collect();
     let text_len = text_chars.len();
->>>>>>> 8057c918
-
     let mut prev: Vec<usize> = (0..=text_len).collect();
     let mut curr = vec![0; text_len + 1];
 
-<<<<<<< HEAD
-    for (i, pc) in pattern_chars.iter().take(pattern_len).enumerate() {
-        curr[0] = i + 1;
-        for (j, tc) in text_chars.iter().enumerate() {
-=======
     for (i, &pc) in pattern_chars.iter().take(pattern_len).enumerate() {
         curr[0] = i + 1;
         for (j, &tc) in text_chars.iter().enumerate() {
->>>>>>> 8057c918
             let cost = if pc == tc { 0 } else { 1 };
             let insertion = curr[j] + 1;
             let deletion = prev[j + 1] + 1;
