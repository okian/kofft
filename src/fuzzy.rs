--- conflicted
+++ resolved
@@ -33,12 +33,9 @@
         );
     }
 
-<<<<<<< HEAD
-=======
     let text_chars: Vec<char> = text.chars().collect();
     let text_len = text_chars.len();
 
->>>>>>> a9a0bbea
     let mut prev: Vec<usize> = (0..=text_len).collect();
     let mut curr = vec![0; text_len + 1];
 
