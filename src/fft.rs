//! Fast Fourier Transform (FFT) algorithms.
//!
//! This module implements real and complex FFT routines based on the
//! [Cooley–Tukey algorithm](https://en.wikipedia.org/wiki/Cooley%E2%80%93Tukey_FFT_algorithm).
//! A [`FftPlanner`] caches twiddle factors for reuse. Optional SIMD features
//! (`x86_64`, `sse`, `aarch64`, `wasm`) accelerate computation, and both in-place and
//! out-of-place APIs are provided for single or batched transforms.

use core::f32::consts::PI;

use alloc::boxed::Box;
use alloc::sync::Arc;
use alloc::vec;
use alloc::vec::Vec;
use core::any::Any;
#[cfg(target_arch = "aarch64")]
use core::arch::aarch64::*;
#[cfg(target_arch = "x86_64")]
use core::arch::x86_64::*;
use core::cell::UnsafeCell;
use core::mem::MaybeUninit;
use hashbrown::HashMap;

use crate::fft_kernels::{fft2, fft4};
#[cfg(feature = "parallel")]
use core::sync::atomic::{AtomicUsize, Ordering};
#[cfg(feature = "parallel")]
use rayon::prelude::*;

#[cfg(all(feature = "parallel", feature = "std"))]
use num_cpus;
#[cfg(all(feature = "parallel", feature = "std"))]
use std::sync::OnceLock;

/// Override for the parallel FFT threshold.
///
/// `0` means no override and the heuristic will be used.
#[cfg(feature = "parallel")]
static PARALLEL_FFT_THRESHOLD_OVERRIDE: AtomicUsize = AtomicUsize::new(0);

#[cfg(feature = "parallel")]
static PARALLEL_FFT_CACHE_BYTES_OVERRIDE: AtomicUsize = AtomicUsize::new(0);
#[cfg(feature = "parallel")]
static PARALLEL_FFT_PER_CORE_WORK_OVERRIDE: AtomicUsize = AtomicUsize::new(0);
#[cfg(feature = "parallel")]
static PARALLEL_FFT_BLOCK_SIZE_OVERRIDE: AtomicUsize = AtomicUsize::new(0);
#[cfg(feature = "parallel")]
static PARALLEL_FFT_THREAD_OVERRIDE: AtomicUsize = AtomicUsize::new(0);

#[cfg(all(feature = "parallel", feature = "std"))]
static ENV_THRESHOLD: OnceLock<usize> = OnceLock::new();
#[cfg(all(feature = "parallel", feature = "std"))]
static ENV_CACHE_BYTES: OnceLock<usize> = OnceLock::new();
#[cfg(all(feature = "parallel", feature = "std"))]
static ENV_PER_CORE_WORK: OnceLock<usize> = OnceLock::new();
#[cfg(all(feature = "parallel", feature = "std"))]
static ENV_BLOCK_SIZE: OnceLock<usize> = OnceLock::new();
#[cfg(all(feature = "parallel", feature = "std"))]
static ENV_THREADS: OnceLock<usize> = OnceLock::new();
#[cfg(all(feature = "parallel", feature = "std"))]
static CALIBRATED_PER_CORE_WORK: OnceLock<usize> = OnceLock::new();
#[cfg(all(feature = "parallel", feature = "std"))]
static PARALLEL_FFT_THRESHOLD: OnceLock<usize> = OnceLock::new();

#[cfg(all(feature = "parallel", feature = "std"))]
fn env_parallel_fft_threshold() -> usize {
    *ENV_THRESHOLD.get_or_init(|| {
        std::env::var("KOFFT_PAR_FFT_THRESHOLD")
            .ok()
            .and_then(|v| v.parse::<usize>().ok())
            .unwrap_or(0)
    })
}

#[cfg(all(feature = "parallel", feature = "std"))]
fn env_parallel_fft_cache_bytes() -> usize {
    *ENV_CACHE_BYTES.get_or_init(|| {
        std::env::var("KOFFT_PAR_FFT_CACHE_BYTES")
            .ok()
            .and_then(|v| v.parse::<usize>().ok())
            .unwrap_or(32 * 1024)
    })
}

#[cfg(all(feature = "parallel", feature = "std"))]
fn env_parallel_fft_per_core_work() -> usize {
    *ENV_PER_CORE_WORK.get_or_init(|| {
        std::env::var("KOFFT_PAR_FFT_PER_CORE_WORK")
            .ok()
            .and_then(|v| v.parse::<usize>().ok())
            .unwrap_or(4096)
    })
}

#[cfg(all(feature = "parallel", feature = "std"))]
fn env_parallel_fft_block_size() -> usize {
    *ENV_BLOCK_SIZE.get_or_init(|| {
        std::env::var("KOFFT_PAR_FFT_BLOCK_SIZE")
            .ok()
            .and_then(|v| v.parse::<usize>().ok())
            .unwrap_or(1024)
    })
}

#[cfg(all(feature = "parallel", feature = "std"))]
fn env_parallel_fft_threads() -> usize {
    *ENV_THREADS.get_or_init(|| {
        std::env::var("KOFFT_PAR_FFT_THREADS")
            .ok()
            .and_then(|v| v.parse::<usize>().ok())
            .unwrap_or_else(|| num_cpus::get().max(1))
    })
}

#[cfg(all(feature = "parallel", feature = "std"))]
fn calibrated_per_core_work() -> usize {
    use std::time::Instant;
    *CALIBRATED_PER_CORE_WORK.get_or_init(|| {
        let n = 1 << 20; // 1MB
        let a = vec![0u8; n];
        let mut b = vec![0u8; n];
        let start = Instant::now();
        b.copy_from_slice(&a);
        let elapsed = start.elapsed().as_nanos().max(1) as usize;
        let elems = n / core::mem::size_of::<crate::num::Complex32>();
        ((elems * 1_000_000_000) / elapsed).max(4096)
    })
}

#[cfg(all(feature = "parallel", feature = "std"))]
fn parallel_fft_threshold() -> usize {
    *PARALLEL_FFT_THRESHOLD.get_or_init(|| {
        let thr = env_parallel_fft_threshold();
        if thr != 0 {
            thr
        } else {
            let bytes_per_elem = core::mem::size_of::<crate::num::Complex32>();
            let cache_elems = env_parallel_fft_cache_bytes() / bytes_per_elem;
            let per_core_work =
                core::cmp::max(env_parallel_fft_per_core_work(), calibrated_per_core_work());
            let per_core_min = core::cmp::max(
                cache_elems,
                core::cmp::max(per_core_work, env_parallel_fft_block_size()),
            );
            per_core_min * env_parallel_fft_threads()
        }
    })
}

#[cfg(all(feature = "parallel", feature = "std", feature = "internal-tests"))]
pub fn __test_parallel_fft_threshold() -> usize {
    parallel_fft_threshold()
}

#[cfg(feature = "parallel")]
/// Set a custom minimum FFT length to use parallel processing.
///
/// The heuristic parallelizes when each core would handle at least
/// `max(L1_cache_bytes/size_of::<Complex32>(), per_core_work)` elements. These
/// parameters can be tuned via [`set_parallel_fft_l1_cache`] and
/// [`set_parallel_fft_per_core_work`].
///
/// Passing `0` reverts to the built-in heuristic.
pub fn set_parallel_fft_threshold(threshold: usize) {
    PARALLEL_FFT_THRESHOLD_OVERRIDE.store(threshold, Ordering::Relaxed);
}

#[cfg(feature = "parallel")]
/// Set the assumed L1 data cache size per core in bytes for the parallel FFT heuristic.
///
/// Passing `0` reverts to the built-in default or environment variable.
pub fn set_parallel_fft_l1_cache(bytes: usize) {
    PARALLEL_FFT_CACHE_BYTES_OVERRIDE.store(bytes, Ordering::Relaxed);
}

#[cfg(feature = "parallel")]
/// Set the minimum number of complex points each core must process before using
/// parallel FFTs. This approximates per-core throughput.
///
/// Passing `0` reverts to the built-in default or environment variable.
pub fn set_parallel_fft_per_core_work(points: usize) {
    PARALLEL_FFT_PER_CORE_WORK_OVERRIDE.store(points, Ordering::Relaxed);
}

#[cfg(feature = "parallel")]
/// Override the number of threads used for parallel FFTs. `0` uses the default
/// heuristic or environment variable.
pub fn set_parallel_fft_threads(threads: usize) {
    PARALLEL_FFT_THREAD_OVERRIDE.store(threads, Ordering::Relaxed);
}

#[cfg(feature = "parallel")]
/// Override the block size used when splitting work among threads. `0`
/// reverts to the built-in heuristic or environment variable.
pub fn set_parallel_fft_block_size(size: usize) {
    PARALLEL_FFT_BLOCK_SIZE_OVERRIDE.store(size, Ordering::Relaxed);
}

#[cfg(feature = "parallel")]
fn parallel_fft_threads() -> usize {
    let override_thr = PARALLEL_FFT_THREAD_OVERRIDE.load(Ordering::Relaxed);
    if override_thr != 0 {
        return override_thr;
    }
    #[cfg(feature = "std")]
    {
        env_parallel_fft_threads()
    }
    #[cfg(not(feature = "std"))]
    {
        1
    }
}

#[cfg(feature = "parallel")]
fn parallel_fft_block_size() -> usize {
    let override_size = PARALLEL_FFT_BLOCK_SIZE_OVERRIDE.load(Ordering::Relaxed);
    if override_size != 0 {
        return override_size;
    }
    #[cfg(feature = "std")]
    {
        env_parallel_fft_block_size()
    }
    #[cfg(not(feature = "std"))]
    {
        1024
    }
}

#[cfg(feature = "parallel")]
fn should_parallelize_fft(n: usize, base_threshold: usize) -> bool {
    let override_thr = PARALLEL_FFT_THRESHOLD_OVERRIDE.load(Ordering::Relaxed);
    let threshold = if override_thr != 0 {
        override_thr
    } else {
        base_threshold
    };
    if threshold != 0 {
        return n >= threshold;
    }
    #[cfg(feature = "std")]
    {
        let cache_bytes = {
            let override_bytes = PARALLEL_FFT_CACHE_BYTES_OVERRIDE.load(Ordering::Relaxed);
            if override_bytes != 0 {
                override_bytes
            } else {
                env_parallel_fft_cache_bytes()
            }
        };
        let per_core_work = {
            let override_work = PARALLEL_FFT_PER_CORE_WORK_OVERRIDE.load(Ordering::Relaxed);
            if override_work != 0 {
                override_work
            } else {
                env_parallel_fft_per_core_work()
            }
        };
        let per_core_work = core::cmp::max(per_core_work, calibrated_per_core_work());
        let bytes_per_elem = core::mem::size_of::<crate::num::Complex32>();
        let cache_elems = cache_bytes / bytes_per_elem;
        let per_core_min = core::cmp::max(
            cache_elems,
            core::cmp::max(per_core_work, parallel_fft_block_size()),
        );
        n >= per_core_min * parallel_fft_threads()
    }
    #[cfg(not(feature = "std"))]
    {
        let cache_bytes = {
            let override_bytes = PARALLEL_FFT_CACHE_BYTES_OVERRIDE.load(Ordering::Relaxed);
            if override_bytes != 0 {
                override_bytes
            } else {
                32 * 1024
            }
        };
        let per_core_work = {
            let override_work = PARALLEL_FFT_PER_CORE_WORK_OVERRIDE.load(Ordering::Relaxed);
            if override_work != 0 {
                override_work
            } else {
                4096
            }
        };
        let bytes_per_elem = core::mem::size_of::<crate::num::Complex32>();
        let cache_elems = cache_bytes / bytes_per_elem;
        let per_core_min = core::cmp::max(
            cache_elems,
            core::cmp::max(per_core_work, parallel_fft_block_size()),
        );
        n >= per_core_min * parallel_fft_threads()
    }
}

pub use crate::fft_kernels::{fft16, fft8};
pub use crate::num::{
    copy_from_complex, copy_to_complex, Complex, Complex32, Complex64, Float, SplitComplex,
    SplitComplex32, SplitComplex64,
};

/// Convert a slice of [`Complex32`] into separate real and imaginary buffers.
/// The returned [`SplitComplex`] references the provided `re` and `im` slices.
pub fn complex32_to_split<'a>(
    input: &[Complex32],
    re: &'a mut [f32],
    im: &'a mut [f32],
) -> SplitComplex<'a, f32> {
    SplitComplex::copy_from_complex(input, re, im)
}

/// Copy a [`SplitComplex`] back into an interleaved [`Complex32`] slice.
pub fn split_to_complex32(split: &SplitComplex<'_, f32>, out: &mut [Complex32]) {
    split.copy_to_complex(out);
}

type BluesteinPair<T> = (Arc<[Complex<T>]>, Arc<[Complex<T>]>);

pub struct FftPlanner<T: Float> {
    /// Cache of per-stage twiddle tables. Each entry contains the twiddle
    /// factors for a particular butterfly size (`len`), stored contiguously so
    /// that callers can load them without striding through a length-`n`
    /// table. The table for size `len` has `len/2` elements representing
    /// `exp(-2πi k / len)` for `k = 0..len/2`.
    cache: HashMap<usize, Arc<[Complex<T>]>>,
    bluestein_cache: HashMap<usize, BluesteinPair<T>>,
    scratch: Vec<Complex<T>>,
    bluestein_scratch: Vec<Complex<T>>,
    split_scratch_re: Vec<f32>,
    split_scratch_im: Vec<f32>,
}

impl<T: Float> Default for FftPlanner<T> {
    fn default() -> Self {
        Self::new()
    }
}

impl<T: Float> FftPlanner<T> {
    pub fn new() -> Self {
        Self {
            cache: HashMap::new(),
            bluestein_cache: HashMap::new(),
            scratch: Vec::new(),
            bluestein_scratch: Vec::new(),
            split_scratch_re: Vec::new(),
            split_scratch_im: Vec::new(),
        }
    }
    /// Retrieve a contiguous table of twiddle factors for a given stage size
    /// `n`. The returned slice has length `n/2` and contains
    /// `exp(-2πi * k / n)` for `k = 0..n/2-1`.
    pub fn get_twiddles(&mut self, n: usize) -> Arc<[Complex<T>]> {
        if !self.cache.contains_key(&n) {
            let half = n / 2;
            let angle = -T::from_f32(2.0) * T::pi() / T::from_f32(n as f32);
            let (sin_step, cos_step) = angle.sin_cos();

            let mut table: Vec<Complex<T>> = Vec::with_capacity(half);
            let mut w_re = T::one();
            let mut w_im = T::zero();
            for _ in 0..half {
                table.push(Complex::new(w_re, w_im));
                let tmp = w_re;
                w_re = w_re.mul_add(cos_step, -(w_im * sin_step));
                w_im = w_im.mul_add(cos_step, tmp * sin_step);
            }
            self.cache.insert(n, Arc::from(table));
        }
        Arc::clone(self.cache.get(&n).unwrap())
    }

    #[cfg(feature = "std")]
    pub fn get_bluestein(&mut self, n: usize) -> BluesteinPair<T> {
        let pair = self.bluestein_cache.entry(n).or_insert_with(|| {
            let m = (2 * n - 1).next_power_of_two();
            let mut chirp: Vec<Complex<T>> = Vec::with_capacity(n);
            let mut b: Vec<Complex<T>> = Vec::with_capacity(m);
            for i in 0..n {
                let angle = T::pi() * T::from_f32((i * i) as f32) / T::from_f32(n as f32);
                chirp.push(Complex::expi(-angle));
                b.push(Complex::expi(angle));
            }
            b.resize(m, Complex::zero());
            for i in 1..n {
                b[m - i] = b[i];
            }
            let mut b_fft = b;
            let fft = ScalarFftImpl::<T>::default();
            fft.fft(&mut b_fft).unwrap();
            let chirp_arc: Arc<[Complex<T>]> = Arc::from(chirp);
            let b_fft_arc: Arc<[Complex<T>]> = Arc::from(b_fft);
            (chirp_arc, b_fft_arc)
        });
        (Arc::clone(&pair.0), Arc::clone(&pair.1))
    }

    /// Determine an FFT strategy based on the input length.
    ///
    /// Returns `SplitRadix` for power-of-two sizes and `Auto` otherwise.
    pub fn plan_strategy(&mut self, n: usize) -> FftStrategy {
        if n.is_power_of_two() && n > 1 {
            FftStrategy::SplitRadix
        } else {
            FftStrategy::Auto
        }
    }
}
#[derive(Debug, Clone, Copy, PartialEq, Eq)]
pub enum FftError {
    EmptyInput,
    NonPowerOfTwoNoStd,
    MismatchedLengths,
    InvalidStride,
    InvalidHopSize,
    InvalidValue,
}

#[derive(Debug, Clone, Copy, PartialEq, Eq, Default)]
pub enum FftStrategy {
    Radix2,
    Radix4,
    SplitRadix,
    #[default]
    Auto,
}

// Refactor FftImpl and ScalarFftImpl to be generic over T: Float
pub trait FftImpl<T: Float>: Any {
    fn fft(&self, input: &mut [Complex<T>]) -> Result<(), FftError>;
    fn ifft(&self, input: &mut [Complex<T>]) -> Result<(), FftError>;
    fn fft_out_of_place(
        &self,
        input: &[Complex<T>],
        output: &mut [Complex<T>],
    ) -> Result<(), FftError> {
        if input.len() != output.len() {
            return Err(FftError::MismatchedLengths);
        }
        output.copy_from_slice(input);
        self.fft(output)
    }
    fn ifft_out_of_place(
        &self,
        input: &[Complex<T>],
        output: &mut [Complex<T>],
    ) -> Result<(), FftError> {
        if input.len() != output.len() {
            return Err(FftError::MismatchedLengths);
        }
        output.copy_from_slice(input);
        self.ifft(output)
    }
    /// In-place strided FFT: input is a strided mutable slice (stride in elements, not bytes).
    ///
    /// A scratch buffer of length `input.len()/stride` is used to avoid heap allocations.
    fn fft_strided(
        &self,
        input: &mut [Complex<T>],
        stride: usize,
        scratch: &mut [Complex<T>],
    ) -> Result<(), FftError>;
    /// In-place strided IFFT using a caller-provided scratch buffer.
    fn ifft_strided(
        &self,
        input: &mut [Complex<T>],
        stride: usize,
        scratch: &mut [Complex<T>],
    ) -> Result<(), FftError>;
    /// Out-of-place strided FFT: input/output can have different strides
    fn fft_out_of_place_strided(
        &self,
        input: &[Complex<T>],
        in_stride: usize,
        output: &mut [Complex<T>],
        out_stride: usize,
    ) -> Result<(), FftError>;
    /// Out-of-place strided IFFT
    fn ifft_out_of_place_strided(
        &self,
        input: &[Complex<T>],
        in_stride: usize,
        output: &mut [Complex<T>],
        out_stride: usize,
    ) -> Result<(), FftError>;
    /// Plan-based strategy selection (Radix2, Radix4, SplitRadix, Auto)
    fn fft_with_strategy(
        &self,
        input: &mut [Complex<T>],
        strategy: FftStrategy,
    ) -> Result<(), FftError>;
    /// Convenience wrapper that allocates a scratch buffer internally for [`fft_strided`].
    fn fft_strided_alloc(&self, input: &mut [Complex<T>], stride: usize) -> Result<(), FftError> {
        let n = if stride == 0 { 0 } else { input.len() / stride };
        let mut scratch: Vec<MaybeUninit<Complex<T>>> = alloc::vec::Vec::with_capacity(n);
        // SAFETY: The scratch buffer is uninitialized, but `fft_strided` treats it
        // purely as workspace and writes to every element before any read.
        unsafe {
            scratch.set_len(n);
            let scratch_slice =
                core::slice::from_raw_parts_mut(scratch.as_mut_ptr() as *mut Complex<T>, n);
            self.fft_strided(input, stride, scratch_slice)
        }
    }
    /// Convenience wrapper that allocates a scratch buffer internally for [`ifft_strided`].
    fn ifft_strided_alloc(&self, input: &mut [Complex<T>], stride: usize) -> Result<(), FftError> {
        let n = if stride == 0 { 0 } else { input.len() / stride };
        let mut scratch: Vec<MaybeUninit<Complex<T>>> = alloc::vec::Vec::with_capacity(n);
        // SAFETY: The scratch buffer is uninitialized, but `ifft_strided` treats it
        // purely as workspace and writes to every element before any read.
        unsafe {
            scratch.set_len(n);
            let scratch_slice =
                core::slice::from_raw_parts_mut(scratch.as_mut_ptr() as *mut Complex<T>, n);
            self.ifft_strided(input, stride, scratch_slice)
        }
    }

    fn fft_split(&self, re: &mut [T], im: &mut [T]) -> Result<(), FftError> {
        if re.len() != im.len() {
            return Err(FftError::MismatchedLengths);
        }
        let mut buf = alloc::vec::Vec::with_capacity(re.len());
        for i in 0..re.len() {
            buf.push(Complex::new(re[i], im[i]));
        }
        self.fft(&mut buf)?;
        for i in 0..re.len() {
            re[i] = buf[i].re;
            im[i] = buf[i].im;
        }
        Ok(())
    }

    fn ifft_split(&self, re: &mut [T], im: &mut [T]) -> Result<(), FftError> {
        if re.len() != im.len() {
            return Err(FftError::MismatchedLengths);
        }
        let mut buf = alloc::vec::Vec::with_capacity(re.len());
        for i in 0..re.len() {
            buf.push(Complex::new(re[i], im[i]));
        }
        self.ifft(&mut buf)?;
        for i in 0..re.len() {
            re[i] = buf[i].re;
            im[i] = buf[i].im;
        }
        Ok(())
    }
}

/// FFT implementation backed by an [`FftPlanner`] with interior mutability.
///
/// The planner is stored in an [`UnsafeCell`] to avoid the runtime borrow
/// checking overhead of [`RefCell`]. This type is therefore **not** `Sync` and
/// all accesses to the planner must ensure exclusive mutable access.
///
/// # Safety
///
/// Methods on `ScalarFftImpl` obtain unchecked mutable access to the planner
/// and must not alias that access. External callers only obtain `&self`, and
/// the lack of `Sync` prevents concurrent mutation across threads.
pub struct ScalarFftImpl<T: Float> {
    // SAFETY: `planner` is mutated through unsafe accessors which ensure
    // exclusive access. The type is `!Sync` so `&self` is never shared
    // concurrently across threads.
    planner: UnsafeCell<FftPlanner<T>>,
}

impl<T: Float> Default for ScalarFftImpl<T> {
    fn default() -> Self {
        Self {
            planner: UnsafeCell::new(FftPlanner::new()),
        }
    }
}

impl<T: Float> ScalarFftImpl<T> {
    pub fn with_planner(planner: FftPlanner<T>) -> Self {
        Self {
            planner: UnsafeCell::new(planner),
        }
    }

    /// Returns a mutable reference to the internal [`FftPlanner`].
    ///
    /// # Safety
    ///
    /// Callers must ensure no other references (mutable or immutable) to the
    /// planner exist while the returned reference is live.
    #[allow(clippy::mut_from_ref)]
    #[inline]
    unsafe fn planner_mut(&self) -> &mut FftPlanner<T> {
        &mut *self.planner.get()
    }

    pub fn stockham_fft(&self, input: &mut [Complex<T>]) -> Result<(), FftError> {
        #[cfg(all(feature = "parallel", feature = "std"))]
        let threshold = parallel_fft_threshold();
        #[cfg(not(all(feature = "parallel", feature = "std")))]
        let threshold = 0;
        self.stockham_fft_with_threshold(input, threshold)
    }

    fn stockham_fft_with_threshold(
        &self,
        input: &mut [Complex<T>],
        _threshold: usize,
    ) -> Result<(), FftError> {
        let _ = _threshold;
        let n = input.len();
        if n == 0 {
            return Err(FftError::EmptyInput);
        }
        if !n.is_power_of_two() {
            return self.fft(input);
        }
        if n <= 16 {
            match n {
                2 => fft2(input),
                4 => fft4(input),
                8 => fft8(input),
                16 => fft16(input),
                _ => unreachable!(),
            }
            return Ok(());
        }

        // Stockham auto-sort FFT using a double-buffered approach.
        let (twiddles, mut scratch) = {
            let planner = unsafe { self.planner_mut() };
            let twiddles = planner.get_twiddles(n);
            let scratch = core::mem::take(&mut planner.scratch);
            (twiddles, scratch)
        };

        if scratch.len() < n {
            scratch.resize(n, Complex::zero());
        }

        // Keep raw ptr so we can copy back if the final output ends up in scratch.
        let input_ptr = input.as_mut_ptr();
        let mut src: &mut [Complex<T>] = input;
        let mut dst: &mut [Complex<T>] = &mut scratch[..n];

        // n1 = number of groups, n2 = size of each group in this pass.
        let mut n1 = 1usize;
        let mut n2 = n;
        while n1 < n {
            n2 >>= 1;

            for k in 0..n1 {
                // Twiddle for this group: exp(-2πi * k / (2*n1)) = table[k * n2]
                let w = twiddles[k * n2];
                let base0 = 2 * k * n2;
                let base1 = base0 + n2;

                debug_assert!(base1 + n2 <= src.len());
                debug_assert!((k + 1) * n2 <= dst.len());
                debug_assert!((k + n1 + 1) * n2 <= dst.len());

                unsafe {
                    let base0_ptr = src.as_ptr().add(base0);
                    let base1_ptr = src.as_ptr().add(base1);
                    let dst0_ptr = dst.as_mut_ptr().add(k * n2);
                    let dst1_ptr = dst.as_mut_ptr().add((k + n1) * n2);

                    let mut j = 0;
                    while j < n2 {
                        let u = *base0_ptr.add(j);
                        let v = (*base1_ptr.add(j)).mul(w);
                        *dst0_ptr.add(j) = u.add(v);
                        *dst1_ptr.add(j) = u.sub(v);
                        j += 1;
                    }
                }
            }

            core::mem::swap(&mut src, &mut dst);
            n1 <<= 1;
        }

        // If result is in scratch, copy back to input.
        if src.as_ptr() != input_ptr {
            unsafe { core::ptr::copy_nonoverlapping(src.as_ptr(), input_ptr, n) };
        }

        // Return scratch to planner for reuse.
        {
            let planner = unsafe { self.planner_mut() };
            planner.scratch = scratch;
        }

        Ok(())
    }
}

impl ScalarFftImpl<f32> {
    fn fft_split_simd(&self, re: &mut [f32], im: &mut [f32]) -> Result<(), FftError> {
        let n = re.len();
        let out_re_ptr = re.as_mut_ptr();
        let out_im_ptr = im.as_mut_ptr();
        if n == 0 {
            return Err(FftError::EmptyInput);
        }
        if !n.is_power_of_two() || n <= 16 {
            let mut buf: Vec<Complex32> = re
                .iter()
                .zip(im.iter())
                .map(|(&r, &i)| Complex32::new(r, i))
                .collect();
            self.fft(&mut buf)?;
            for i in 0..n {
                re[i] = buf[i].re;
                im[i] = buf[i].im;
            }
            return Ok(());
        }

<<<<<<< HEAD
        let (twiddles, mut scratch_re, mut scratch_im) = {
            let mut planner = self.planner.borrow_mut();
            let twiddles = planner.get_twiddles(n);
            let scratch_re = core::mem::take(&mut planner.split_scratch_re);
            let scratch_im = core::mem::take(&mut planner.split_scratch_im);
            (twiddles, scratch_re, scratch_im)
=======
        let twiddles = {
            let planner = unsafe { self.planner_mut() };
            planner.get_twiddles(n)
>>>>>>> c518029e
        };
        let twiddles = twiddles.as_ref();

        if scratch_re.len() < n {
            scratch_re.resize(n, 0.0);
        }
        if scratch_im.len() < n {
            scratch_im.resize(n, 0.0);
        }
        let mut src_re: &mut [f32] = re;
        let mut src_im: &mut [f32] = im;
        let mut dst_re: &mut [f32] = &mut scratch_re[..n];
        let mut dst_im: &mut [f32] = &mut scratch_im[..n];

        let mut n1 = 1usize;
        let mut n2 = n;
        while n1 < n {
            n2 >>= 1;
            for k in 0..n1 {
                let tw = twiddles[k * n2];
                let even_base = 2 * k * n2;
                let odd_base = even_base + n2;
                let dst0 = k * n2;
                let dst1 = (k + n1) * n2;
                let mut j = 0usize;
                #[cfg(target_arch = "x86_64")]
                unsafe {
                    let w_re = _mm_set1_ps(tw.re);
                    let w_im = _mm_set1_ps(tw.im);
                    while j + 4 <= n2 {
                        let even_re = _mm_loadu_ps(src_re.as_ptr().add(even_base + j));
                        let even_im = _mm_loadu_ps(src_im.as_ptr().add(even_base + j));
                        let odd_re = _mm_loadu_ps(src_re.as_ptr().add(odd_base + j));
                        let odd_im = _mm_loadu_ps(src_im.as_ptr().add(odd_base + j));
                        let t_re = _mm_sub_ps(_mm_mul_ps(odd_re, w_re), _mm_mul_ps(odd_im, w_im));
                        let t_im = _mm_add_ps(_mm_mul_ps(odd_re, w_im), _mm_mul_ps(odd_im, w_re));
                        _mm_storeu_ps(dst_re.as_mut_ptr().add(dst0 + j), _mm_add_ps(even_re, t_re));
                        _mm_storeu_ps(dst_im.as_mut_ptr().add(dst0 + j), _mm_add_ps(even_im, t_im));
                        _mm_storeu_ps(dst_re.as_mut_ptr().add(dst1 + j), _mm_sub_ps(even_re, t_re));
                        _mm_storeu_ps(dst_im.as_mut_ptr().add(dst1 + j), _mm_sub_ps(even_im, t_im));
                        j += 4;
                    }
                }
                #[cfg(target_arch = "aarch64")]
                unsafe {
                    let w_re = vdupq_n_f32(tw.re);
                    let w_im = vdupq_n_f32(tw.im);
                    while j + 4 <= n2 {
                        let even_re = vld1q_f32(src_re.as_ptr().add(even_base + j));
                        let even_im = vld1q_f32(src_im.as_ptr().add(even_base + j));
                        let odd_re = vld1q_f32(src_re.as_ptr().add(odd_base + j));
                        let odd_im = vld1q_f32(src_im.as_ptr().add(odd_base + j));
                        let t_re = vsubq_f32(vmulq_f32(odd_re, w_re), vmulq_f32(odd_im, w_im));
                        let t_im = vaddq_f32(vmulq_f32(odd_re, w_im), vmulq_f32(odd_im, w_re));
                        vst1q_f32(dst_re.as_mut_ptr().add(dst0 + j), vaddq_f32(even_re, t_re));
                        vst1q_f32(dst_im.as_mut_ptr().add(dst0 + j), vaddq_f32(even_im, t_im));
                        vst1q_f32(dst_re.as_mut_ptr().add(dst1 + j), vsubq_f32(even_re, t_re));
                        vst1q_f32(dst_im.as_mut_ptr().add(dst1 + j), vsubq_f32(even_im, t_im));
                        j += 4;
                    }
                }
                while j < n2 {
                    let even_re = src_re[even_base + j];
                    let even_im = src_im[even_base + j];
                    let odd_re = src_re[odd_base + j];
                    let odd_im = src_im[odd_base + j];
                    let t_re = odd_re * tw.re - odd_im * tw.im;
                    let t_im = odd_re * tw.im + odd_im * tw.re;
                    dst_re[dst0 + j] = even_re + t_re;
                    dst_im[dst0 + j] = even_im + t_im;
                    dst_re[dst1 + j] = even_re - t_re;
                    dst_im[dst1 + j] = even_im - t_im;
                    j += 1;
                }
            }
            core::mem::swap(&mut src_re, &mut dst_re);
            core::mem::swap(&mut src_im, &mut dst_im);
            n1 <<= 1;
        }
        if src_re.as_ptr() != out_re_ptr {
            unsafe {
                core::ptr::copy_nonoverlapping(src_re.as_ptr(), out_re_ptr, n);
                core::ptr::copy_nonoverlapping(src_im.as_ptr(), out_im_ptr, n);
            }
        }
        {
            let mut planner = self.planner.borrow_mut();
            planner.split_scratch_re = scratch_re;
            planner.split_scratch_im = scratch_im;
        }
        Ok(())
    }
}

impl<T: Float> FftImpl<T> for ScalarFftImpl<T> {
    fn fft(&self, input: &mut [Complex<T>]) -> Result<(), FftError> {
        let n = input.len();
        if n == 0 {
            return Err(FftError::EmptyInput);
        }
        if n == 1 {
            return Ok(());
        }
        if n <= 16 && n.is_power_of_two() {
            match n {
                2 => fft2(input),
                4 => fft4(input),
                8 => fft8(input),
                16 => fft16(input),
                _ => unreachable!(),
            }
            return Ok(());
        }
        if (n & (n - 1)) == 0 {
            // Power of two: use Stockham FFT
            #[cfg(all(feature = "parallel", feature = "std"))]
            {
                return self.stockham_fft_with_threshold(input, parallel_fft_threshold());
            }
            #[cfg(not(all(feature = "parallel", feature = "std")))]
            {
                return self.stockham_fft_with_threshold(input, 0);
            }
        }
        // Bluestein's algorithm for non-power-of-two
        #[cfg(not(feature = "std"))]
        {
            return Err(FftError::NonPowerOfTwoNoStd);
        }
        #[cfg(feature = "std")]
        {
            let (chirp_arc, fft_b_arc, mut a) = {
                let planner = unsafe { self.planner_mut() };
                let (chirp, fft_b) = planner.get_bluestein(n);
                let scratch = core::mem::take(&mut planner.bluestein_scratch);
                (chirp, fft_b, scratch)
            };
            let chirp = chirp_arc.as_ref();
            let fft_b = fft_b_arc.as_ref();
            let m = fft_b.len();
            if a.len() < m {
                a.resize(m, Complex::zero());
            }
            for (i, &val) in input.iter().take(n).enumerate() {
                a[i] = val.mul(chirp[i]);
            }
            for v in &mut a[n..m] {
                *v = Complex::zero();
            }
            self.fft(&mut a)?;
            for (ai, &bi) in a.iter_mut().zip(fft_b.iter()) {
                *ai = ai.mul(bi);
            }
            for c in a.iter_mut() {
                c.im = -c.im;
            }
            self.fft(&mut a)?;
            for c in a.iter_mut() {
                c.im = -c.im;
            }
            let scale = T::one() / T::from_f32(m as f32);
            for c in a.iter_mut() {
                c.re = c.re * scale;
                c.im = c.im * scale;
            }
            for (i, out) in input.iter_mut().take(n).enumerate() {
                *out = a[i].mul(chirp[i]);
            }
            {
                let planner = unsafe { self.planner_mut() };
                planner.bluestein_scratch = a;
            }
            Ok(())
        }
    }
    fn ifft(&self, input: &mut [Complex<T>]) -> Result<(), FftError> {
        let n = input.len();
        if n == 0 {
            return Err(FftError::EmptyInput);
        }
        if n == 1 {
            return Ok(());
        }
        #[cfg(feature = "parallel")]
        {
            #[cfg(all(feature = "parallel", feature = "std"))]
            let threshold = parallel_fft_threshold();
            #[cfg(not(all(feature = "parallel", feature = "std")))]
            let threshold = 0;
            if should_parallelize_fft(n, threshold)
                && core::any::TypeId::of::<T>() == core::any::TypeId::of::<f32>()
            {
                let input32 = unsafe { &mut *(input as *mut [Complex<T>] as *mut [Complex32]) };
                input32.par_iter_mut().for_each(|c| c.im = -c.im);
                self.fft(input)?;
                let scale = 1.0 / n as f32;
                input32.par_iter_mut().for_each(|c| {
                    c.im = -c.im;
                    c.re *= scale;
                    c.im *= scale;
                });
                return Ok(());
            }
        }
        for c in input.iter_mut() {
            c.im = -c.im;
        }
        self.fft(input)?;
        let scale = T::one() / T::from_f32(n as f32);
        for c in input.iter_mut() {
            c.im = -c.im;
            c.re = c.re * scale;
            c.im = c.im * scale;
        }
        Ok(())
    }
    fn fft_strided(
        &self,
        input: &mut [Complex<T>],
        stride: usize,
        scratch: &mut [Complex<T>],
    ) -> Result<(), FftError> {
        if stride == 0 {
            return Err(FftError::InvalidStride);
        }
        let n = scratch.len();
        if n == 0 {
            return Ok(());
        }
        if input.len() < (n - 1) * stride + 1 {
            return Err(FftError::MismatchedLengths);
        }
        for i in 0..n {
            scratch[i] = input[i * stride];
        }
        self.fft(&mut scratch[..n])?;
        for i in 0..n {
            input[i * stride] = scratch[i];
        }
        Ok(())
    }

    fn fft_strided_alloc(&self, input: &mut [Complex<T>], stride: usize) -> Result<(), FftError> {
        let n = if stride == 0 { 0 } else { input.len() / stride };
        let mut scratch = {
            let planner = unsafe { self.planner_mut() };
            let mut scratch = core::mem::take(&mut planner.scratch);
            if scratch.len() < n {
                scratch.resize(n, Complex::zero());
            }
            scratch
        };
        let result = self.fft_strided(input, stride, &mut scratch[..n]);
        {
            let planner = unsafe { self.planner_mut() };
            planner.scratch = scratch;
        }
        result
    }

    fn ifft_strided_alloc(&self, input: &mut [Complex<T>], stride: usize) -> Result<(), FftError> {
        let n = if stride == 0 { 0 } else { input.len() / stride };
        let mut scratch = {
            let planner = unsafe { self.planner_mut() };
            let mut scratch = core::mem::take(&mut planner.scratch);
            if scratch.len() < n {
                scratch.resize(n, Complex::zero());
            }
            scratch
        };
        let result = self.ifft_strided(input, stride, &mut scratch[..n]);
        {
            let planner = unsafe { self.planner_mut() };
            planner.scratch = scratch;
        }
        result
    }
    fn ifft_strided(
        &self,
        input: &mut [Complex<T>],
        stride: usize,
        scratch: &mut [Complex<T>],
    ) -> Result<(), FftError> {
        if stride == 0 {
            return Err(FftError::InvalidStride);
        }
        let n = scratch.len();
        if n == 0 {
            return Ok(());
        }
        if input.len() < (n - 1) * stride + 1 {
            return Err(FftError::MismatchedLengths);
        }
        for i in 0..n {
            scratch[i] = input[i * stride];
        }
        self.ifft(&mut scratch[..n])?;
        for i in 0..n {
            input[i * stride] = scratch[i];
        }
        Ok(())
    }
    fn fft_out_of_place_strided(
        &self,
        input: &[Complex<T>],
        in_stride: usize,
        output: &mut [Complex<T>],
        out_stride: usize,
    ) -> Result<(), FftError> {
        if in_stride == 0 || out_stride == 0 {
            return Err(FftError::InvalidStride);
        }
        if !input.len().is_multiple_of(in_stride) || !output.len().is_multiple_of(out_stride) {
            return Err(FftError::InvalidStride);
        }
        let n = input.len() / in_stride;
        if output.len() / out_stride != n {
            return Err(FftError::MismatchedLengths);
        }
        let mut scratch = {
            let planner = unsafe { self.planner_mut() };
            let mut scratch = core::mem::take(&mut planner.scratch);
            if scratch.len() < n {
                scratch.resize(n, Complex::zero());
            }
            for i in 0..n {
                scratch[i] = input[i * in_stride];
            }
            scratch
        };
        self.fft(&mut scratch[..n])?;
        for i in 0..n {
            output[i * out_stride] = scratch[i];
        }
        {
            let planner = unsafe { self.planner_mut() };
            planner.scratch = scratch;
        }
        Ok(())
    }
    fn ifft_out_of_place_strided(
        &self,
        input: &[Complex<T>],
        in_stride: usize,
        output: &mut [Complex<T>],
        out_stride: usize,
    ) -> Result<(), FftError> {
        if in_stride == 0 || out_stride == 0 {
            return Err(FftError::InvalidStride);
        }
        if !input.len().is_multiple_of(in_stride) || !output.len().is_multiple_of(out_stride) {
            return Err(FftError::InvalidStride);
        }
        let n = input.len() / in_stride;
        if output.len() / out_stride != n {
            return Err(FftError::MismatchedLengths);
        }
        let mut scratch = {
            let planner = unsafe { self.planner_mut() };
            let mut scratch = core::mem::take(&mut planner.scratch);
            if scratch.len() < n {
                scratch.resize(n, Complex::zero());
            }
            for i in 0..n {
                scratch[i] = input[i * in_stride];
            }
            scratch
        };
        self.ifft(&mut scratch[..n])?;
        for i in 0..n {
            output[i * out_stride] = scratch[i];
        }
        {
            let planner = unsafe { self.planner_mut() };
            planner.scratch = scratch;
        }
        Ok(())
    }
    fn fft_with_strategy(
        &self,
        input: &mut [Complex<T>],
        strategy: FftStrategy,
    ) -> Result<(), FftError> {
        let n = input.len();
        if n == 0 {
            return Err(FftError::EmptyInput);
        }
        if n == 1 {
            return Ok(());
        }
        let chosen = if strategy == FftStrategy::Auto {
            unsafe { self.planner_mut() }.plan_strategy(n)
        } else {
            strategy
        };
        match chosen {
            FftStrategy::Radix2 => self.fft(input),
            #[cfg(feature = "std")]
            FftStrategy::Radix4 => self.fft_radix4(input),
            #[cfg(not(feature = "std"))]
            FftStrategy::Radix4 => self.fft(input),
            FftStrategy::SplitRadix => self.stockham_fft(input),
            FftStrategy::Auto => self.fft(input),
        }
    }

    fn fft_split(&self, re: &mut [T], im: &mut [T]) -> Result<(), FftError> {
        if re.len() != im.len() {
            return Err(FftError::MismatchedLengths);
        }
        if core::any::TypeId::of::<T>() == core::any::TypeId::of::<f32>() {
            let this = unsafe { &*(self as *const _ as *const ScalarFftImpl<f32>) };
            let re32 = unsafe { &mut *(re as *mut [T] as *mut [f32]) };
            let im32 = unsafe { &mut *(im as *mut [T] as *mut [f32]) };
            return this.fft_split_simd(re32, im32);
        }
        let mut buf: Vec<Complex<T>> = Vec::with_capacity(re.len());
        for i in 0..re.len() {
            buf.push(Complex::new(re[i], im[i]));
        }
        self.fft(&mut buf)?;
        for i in 0..re.len() {
            re[i] = buf[i].re;
            im[i] = buf[i].im;
        }
        Ok(())
    }

    fn ifft_split(&self, re: &mut [T], im: &mut [T]) -> Result<(), FftError> {
        if re.len() != im.len() {
            return Err(FftError::MismatchedLengths);
        }
        if core::any::TypeId::of::<T>() == core::any::TypeId::of::<f32>() {
            let this = unsafe { &*(self as *const _ as *const ScalarFftImpl<f32>) };
            let re32 = unsafe { &mut *(re as *mut [T] as *mut [f32]) };
            let im32 = unsafe { &mut *(im as *mut [T] as *mut [f32]) };
            for x in im32.iter_mut() {
                *x = -*x;
            }
            this.fft_split_simd(re32, im32)?;
            let scale = 1.0 / re32.len() as f32;
            for (r, i) in re32.iter_mut().zip(im32.iter_mut()) {
                *i = -*i;
                *r *= scale;
                *i *= scale;
            }
            return Ok(());
        }
        let mut buf: Vec<Complex<T>> = Vec::with_capacity(re.len());
        for i in 0..re.len() {
            buf.push(Complex::new(re[i], im[i]));
        }
        self.ifft(&mut buf)?;
        for i in 0..re.len() {
            re[i] = buf[i].re;
            im[i] = buf[i].im;
        }
        Ok(())
    }
}

#[cfg(feature = "std")]
impl<T: Float> ScalarFftImpl<T> {
    pub fn fft_vec(&self, input: &[Complex<T>]) -> Result<alloc::vec::Vec<Complex<T>>, FftError> {
        let mut out = alloc::vec::Vec::from(input);
        self.fft(&mut out)?;
        Ok(out)
    }
    pub fn ifft_vec(&self, input: &[Complex<T>]) -> Result<alloc::vec::Vec<Complex<T>>, FftError> {
        let mut out = alloc::vec::Vec::from(input);
        self.ifft(&mut out)?;
        Ok(out)
    }

    pub fn fft_radix4(&self, input: &mut [Complex<T>]) -> Result<(), FftError> {
        let n = input.len();
        if !n.is_power_of_two() || !n.trailing_zeros().is_multiple_of(2) {
            // Fallback to generic FFT if not power of four
            return self.fft(input);
        }
        // Bit-reversal for radix-4
        let mut j = 0usize;
        for i in 1..n {
            let mut bit = n >> 2;
            while j & bit != 0 {
                j ^= bit;
                bit >>= 2;
            }
            j ^= bit;
            if i < j {
                input.swap(i, j);
            }
        }
        let mut len = 4;
        while len <= n {
            let mut i = 0;
            if len == 4 {
                while i < n {
                    let (x0, x1, x2, x3) =
                        butterfly4(input[i], input[i + 1], input[i + 2], input[i + 3]);
                    input[i] = x0;
                    input[i + 1] = x1;
                    input[i + 2] = x2;
                    input[i + 3] = x3;
                    i += len;
                }
            } else {
                let (w_step1, w_step2, w_step3) = {
                    let planner = unsafe { self.planner_mut() };
                    let twiddles = planner.get_twiddles(len);
                    (twiddles[1], twiddles[2], twiddles[3])
                };
                let quarter = len / 4;
                while i < n {
                    let mut w1 = Complex::new(T::one(), T::zero());
                    let mut w2 = Complex::new(T::one(), T::zero());
                    let mut w3 = Complex::new(T::one(), T::zero());
                    let mut j = 0usize;
                    while j + 1 < quarter {
                        let a0 = input[i + j];
                        let b0 = input[i + j + quarter].mul(w1);
                        let c0 = input[i + j + len / 2].mul(w2);
                        let d0 = input[i + j + 3 * quarter].mul(w3);
                        let (x0, x1, x2, x3) = butterfly4(a0, b0, c0, d0);
                        input[i + j] = x0;
                        input[i + j + quarter] = x1;
                        input[i + j + len / 2] = x2;
                        input[i + j + 3 * quarter] = x3;

                        w1 = w1.mul(w_step1);
                        w2 = w2.mul(w_step2);
                        w3 = w3.mul(w_step3);

                        let j1 = j + 1;
                        let a1 = input[i + j1];
                        let b1 = input[i + j1 + quarter].mul(w1);
                        let c1 = input[i + j1 + len / 2].mul(w2);
                        let d1 = input[i + j1 + 3 * quarter].mul(w3);
                        let (y0, y1, y2, y3) = butterfly4(a1, b1, c1, d1);
                        input[i + j1] = y0;
                        input[i + j1 + quarter] = y1;
                        input[i + j1 + len / 2] = y2;
                        input[i + j1 + 3 * quarter] = y3;

                        w1 = w1.mul(w_step1);
                        w2 = w2.mul(w_step2);
                        w3 = w3.mul(w_step3);

                        j += 2;
                    }
                    if j < quarter {
                        let a = input[i + j];
                        let b = input[i + j + quarter].mul(w1);
                        let c = input[i + j + len / 2].mul(w2);
                        let d = input[i + j + 3 * quarter].mul(w3);
                        let (x0, x1, x2, x3) = butterfly4(a, b, c, d);
                        input[i + j] = x0;
                        input[i + j + quarter] = x1;
                        input[i + j + len / 2] = x2;
                        input[i + j + 3 * quarter] = x3;
                    }
                    i += len;
                }
            }
            len <<= 2;
        }
        Ok(())
    }
}

#[cfg(feature = "std")]
#[derive(Clone, Debug)]
pub struct TwiddleFactorBuffer {
    pub n: usize,
    pub twiddles: alloc::vec::Vec<Complex32>,
}

#[cfg(feature = "std")]
impl TwiddleFactorBuffer {
    pub fn new(n: usize) -> Self {
        let mut twiddles = alloc::vec::Vec::with_capacity(n / 2);
        for k in 0..(n / 2) {
            let ang = -2.0 * PI * (k as f32) / (n as f32);
            twiddles.push(Complex32::expi(ang));
        }
        Self { n, twiddles }
    }
    pub fn get(&self, k: usize) -> Complex32 {
        self.twiddles[k % (self.n / 2)]
    }
}

fn factorize(mut n: usize) -> alloc::vec::Vec<usize> {
    let mut factors = alloc::vec::Vec::new();
    for &p in &[2, 3, 5] {
        while n.is_multiple_of(p) {
            factors.push(p);
            n /= p;
        }
    }
    let mut f = 7;
    while f * f <= n {
        while n.is_multiple_of(f) {
            factors.push(f);
            n /= f;
        }
        f += 2;
    }
    if n > 1 {
        factors.push(n);
    }
    factors
}

#[inline(always)]
fn butterfly4<T: Float>(
    a: Complex<T>,
    b: Complex<T>,
    c: Complex<T>,
    d: Complex<T>,
) -> (Complex<T>, Complex<T>, Complex<T>, Complex<T>) {
    let t0 = a.add(c);
    let t1 = a.sub(c);
    let t2 = b.add(d);
    let t3 = (b.sub(d)).mul(Complex::new(T::zero(), -T::one()));
    (t0.add(t2), t1.add(t3), t0.sub(t2), t1.sub(t3))
}

#[inline(always)]
#[allow(dead_code, clippy::too_many_arguments)]
fn butterfly8<T: Float>(
    x0: Complex<T>,
    x1: Complex<T>,
    x2: Complex<T>,
    x3: Complex<T>,
    x4: Complex<T>,
    x5: Complex<T>,
    x6: Complex<T>,
    x7: Complex<T>,
) -> [Complex<T>; 8] {
    let (e0, e1, e2, e3) = butterfly4(x0, x2, x4, x6);
    let (o0, mut o1, mut o2, mut o3) = butterfly4(x1, x3, x5, x7);
    let sqrt1_2 = T::from_f32(core::f32::consts::FRAC_1_SQRT_2);
    let w1 = Complex::new(sqrt1_2, -sqrt1_2);
    let w2 = Complex::new(T::zero(), -T::one());
    let w3 = Complex::new(-sqrt1_2, -sqrt1_2);
    o1 = o1.mul(w1);
    o2 = o2.mul(w2);
    o3 = o3.mul(w3);
    [
        e0.add(o0),
        e1.add(o1),
        e2.add(o2),
        e3.add(o3),
        e0.sub(o0),
        e1.sub(o1),
        e2.sub(o2),
        e3.sub(o3),
    ]
}

impl ScalarFftImpl<f32> {
    #[cfg(feature = "std")]
    pub fn fft_radix2_with_twiddles(
        &self,
        input: &mut [Complex32],
        twiddles: &TwiddleFactorBuffer,
    ) -> Result<(), FftError> {
        let _ = twiddles;
        self.stockham_fft(input)
    }
    #[cfg(feature = "std")]
    pub fn fft_radix4_with_twiddles(
        &self,
        input: &mut [Complex32],
        twiddles: &TwiddleFactorBuffer,
    ) -> Result<(), FftError> {
        let _ = twiddles;
        self.stockham_fft(input)
    }
    #[cfg(feature = "std")]
    pub fn fft_mixed_radix_with_twiddles(
        &self,
        input: &mut [Complex32],
        twiddles: &TwiddleFactorBuffer,
    ) -> Result<(), FftError> {
        let n = input.len();
        let factors = factorize(n);
        if factors.iter().all(|&f| f == 2 || f == 4) {
            if factors.iter().all(|&f| f == 4) {
                self.fft_radix4_with_twiddles(input, twiddles)
            } else {
                self.fft_radix2_with_twiddles(input, twiddles)
            }
        } else {
            self.fft(input)
        }
    }
    pub fn fft_mixed_radix(&self, input: &mut [Complex32]) -> Result<(), FftError> {
        let n = input.len();
        if n == 0 {
            return Err(FftError::EmptyInput);
        }
        if n == 1 {
            return Ok(());
        }
        let factors = factorize(n);
        if factors.iter().all(|&f| f == 2 || f == 4) {
            // Use radix-2/radix-4 as appropriate
            #[cfg(feature = "std")]
            {
                if factors.iter().all(|&f| f == 4) {
                    self.fft_radix4(input)
                } else {
                    self.fft_radix2(input)
                }
            }
            #[cfg(not(feature = "std"))]
            {
                self.fft_radix2(input)
            }
        } else {
            // Fallback to Bluestein's for unsupported factors
            self.fft(input)
        }
    }
    fn fft_radix2(&self, input: &mut [Complex32]) -> Result<(), FftError> {
        self.stockham_fft(input)
    }
}

// SIMD FFT implementations (feature-gated)

#[cfg(target_arch = "x86_64")]
#[derive(Default)]
pub struct SimdFftX86_64Impl;

#[cfg(target_arch = "x86_64")]
impl SimdFftX86_64Impl {
    #[cfg(any(target_feature = "avx2", target_feature = "avx512f"))]
    fn fft_simd(&self, input: &mut [Complex32]) -> Result<(), FftError> {
        // Placeholder SIMD implementation: delegate to the Stockham FFT which
        // now pulls twiddle factors from contiguous, precomputed tables. This
        // ensures any future vectorization will operate on cached data without
        // recomputing twiddles.
        ScalarFftImpl::<f32>::default().stockham_fft(input)
    }
}

#[cfg(target_arch = "x86_64")]
impl FftImpl<f32> for SimdFftX86_64Impl {
    fn fft(&self, input: &mut [Complex32]) -> Result<(), FftError> {
        #[cfg(any(target_feature = "avx2", target_feature = "avx512f"))]
        {
            return self.fft_simd(input);
        }
        let scalar = ScalarFftImpl::<f32>::default();
        if input.len().is_power_of_two() {
            scalar.stockham_fft(input)
        } else {
            scalar.fft(input)
        }
    }
    fn ifft(&self, input: &mut [Complex32]) -> Result<(), FftError> {
        ScalarFftImpl::<f32>::default().ifft(input)
    }
    fn fft_strided(
        &self,
        input: &mut [Complex32],
        stride: usize,
        scratch: &mut [Complex32],
    ) -> Result<(), FftError> {
        ScalarFftImpl::<f32>::default().fft_strided(input, stride, scratch)
    }
    fn ifft_strided(
        &self,
        input: &mut [Complex32],
        stride: usize,
        scratch: &mut [Complex32],
    ) -> Result<(), FftError> {
        ScalarFftImpl::<f32>::default().ifft_strided(input, stride, scratch)
    }
    fn fft_out_of_place_strided(
        &self,
        input: &[Complex32],
        in_stride: usize,
        output: &mut [Complex32],
        out_stride: usize,
    ) -> Result<(), FftError> {
        ScalarFftImpl::<f32>::default()
            .fft_out_of_place_strided(input, in_stride, output, out_stride)
    }
    fn ifft_out_of_place_strided(
        &self,
        input: &[Complex32],
        in_stride: usize,
        output: &mut [Complex32],
        out_stride: usize,
    ) -> Result<(), FftError> {
        ScalarFftImpl::<f32>::default()
            .ifft_out_of_place_strided(input, in_stride, output, out_stride)
    }
    fn fft_with_strategy(
        &self,
        input: &mut [Complex32],
        strategy: FftStrategy,
    ) -> Result<(), FftError> {
        ScalarFftImpl::<f32>::default().fft_with_strategy(input, strategy)
    }
}

#[cfg(target_arch = "aarch64")]
#[derive(Default)]
pub struct SimdFftAarch64Impl;

#[cfg(target_arch = "aarch64")]
impl SimdFftAarch64Impl {
    #[cfg(target_feature = "neon")]
    fn fft_simd(&self, input: &mut [Complex32]) -> Result<(), FftError> {
        // Placeholder SIMD implementation using the Stockham FFT with cached
        // twiddle factors to enable future vectorization without recomputation.
        ScalarFftImpl::<f32>::default().stockham_fft(input)
    }
}

#[cfg(target_arch = "aarch64")]
impl FftImpl<f32> for SimdFftAarch64Impl {
    fn fft(&self, input: &mut [Complex32]) -> Result<(), FftError> {
        #[cfg(target_feature = "neon")]
        {
            return self.fft_simd(input);
        }
        let scalar = ScalarFftImpl::<f32>::default();
        if input.len().is_power_of_two() {
            scalar.stockham_fft(input)
        } else {
            scalar.fft(input)
        }
    }
    fn ifft(&self, input: &mut [Complex32]) -> Result<(), FftError> {
        ScalarFftImpl::<f32>::default().ifft(input)
    }
    fn fft_strided(
        &self,
        input: &mut [Complex32],
        stride: usize,
        scratch: &mut [Complex32],
    ) -> Result<(), FftError> {
        ScalarFftImpl::<f32>::default().fft_strided(input, stride, scratch)
    }
    fn ifft_strided(
        &self,
        input: &mut [Complex32],
        stride: usize,
        scratch: &mut [Complex32],
    ) -> Result<(), FftError> {
        ScalarFftImpl::<f32>::default().ifft_strided(input, stride, scratch)
    }
    fn fft_out_of_place_strided(
        &self,
        input: &[Complex32],
        in_stride: usize,
        output: &mut [Complex32],
        out_stride: usize,
    ) -> Result<(), FftError> {
        ScalarFftImpl::<f32>::default()
            .fft_out_of_place_strided(input, in_stride, output, out_stride)
    }
    fn ifft_out_of_place_strided(
        &self,
        input: &[Complex32],
        in_stride: usize,
        output: &mut [Complex32],
        out_stride: usize,
    ) -> Result<(), FftError> {
        ScalarFftImpl::<f32>::default()
            .ifft_out_of_place_strided(input, in_stride, output, out_stride)
    }
    fn fft_with_strategy(
        &self,
        input: &mut [Complex32],
        strategy: FftStrategy,
    ) -> Result<(), FftError> {
        ScalarFftImpl::<f32>::default().fft_with_strategy(input, strategy)
    }
}

#[cfg(target_arch = "wasm32")]
#[derive(Default)]
pub struct SimdFftWasmImpl;

#[cfg(target_arch = "wasm32")]
impl SimdFftWasmImpl {
    #[cfg(target_feature = "simd128")]
    fn fft_simd(&self, input: &mut [Complex32]) -> Result<(), FftError> {
        // Placeholder SIMD implementation delegating to Stockham FFT with
        // precomputed twiddles for future vectorization.
        ScalarFftImpl::<f32>::default().stockham_fft(input)
    }
}

#[cfg(target_arch = "wasm32")]
impl FftImpl<f32> for SimdFftWasmImpl {
    fn fft(&self, input: &mut [Complex32]) -> Result<(), FftError> {
        #[cfg(target_feature = "simd128")]
        {
            return self.fft_simd(input);
        }
        let scalar = ScalarFftImpl::<f32>::default();
        if input.len().is_power_of_two() {
            scalar.stockham_fft(input)
        } else {
            scalar.fft(input)
        }
    }
    fn ifft(&self, input: &mut [Complex32]) -> Result<(), FftError> {
        ScalarFftImpl::<f32>::default().ifft(input)
    }
    fn fft_strided(
        &self,
        input: &mut [Complex32],
        stride: usize,
        scratch: &mut [Complex32],
    ) -> Result<(), FftError> {
        ScalarFftImpl::<f32>::default().fft_strided(input, stride, scratch)
    }
    fn ifft_strided(
        &self,
        input: &mut [Complex32],
        stride: usize,
        scratch: &mut [Complex32],
    ) -> Result<(), FftError> {
        ScalarFftImpl::<f32>::default().ifft_strided(input, stride, scratch)
    }
    fn fft_out_of_place_strided(
        &self,
        input: &[Complex32],
        in_stride: usize,
        output: &mut [Complex32],
        out_stride: usize,
    ) -> Result<(), FftError> {
        ScalarFftImpl::<f32>::default()
            .fft_out_of_place_strided(input, in_stride, output, out_stride)
    }
    fn ifft_out_of_place_strided(
        &self,
        input: &[Complex32],
        in_stride: usize,
        output: &mut [Complex32],
        out_stride: usize,
    ) -> Result<(), FftError> {
        ScalarFftImpl::<f32>::default()
            .ifft_out_of_place_strided(input, in_stride, output, out_stride)
    }
    fn fft_with_strategy(
        &self,
        input: &mut [Complex32],
        strategy: FftStrategy,
    ) -> Result<(), FftError> {
        ScalarFftImpl::<f32>::default().fft_with_strategy(input, strategy)
    }
}

/// Returns the best available FFT implementation for the current platform and enabled features.
pub fn new_fft_impl() -> Box<dyn FftImpl<f32>> {
    #[cfg(all(target_arch = "x86_64", feature = "std"))]
    {
        #[cfg(any(feature = "avx512", target_feature = "avx512f"))]
        if std::arch::is_x86_feature_detected!("avx512f") {
            return Box::new(SimdFftX86_64Impl);
        }
        if std::arch::is_x86_feature_detected!("avx2") && std::arch::is_x86_feature_detected!("fma")
        {
            return Box::new(SimdFftX86_64Impl);
        }
        if std::arch::is_x86_feature_detected!("sse2") {
            return Box::new(SimdFftX86_64Impl);
        }
    }
    #[cfg(all(target_arch = "aarch64", feature = "std"))]
    {
        if std::arch::is_aarch64_feature_detected!("neon") {
            return Box::new(SimdFftAarch64Impl);
        }
    }
    #[cfg(all(target_arch = "aarch64", not(feature = "std"), target_feature = "neon"))]
    {
        return Box::new(SimdFftAarch64Impl);
    }
    #[cfg(all(target_arch = "wasm32", target_feature = "simd128"))]
    {
        return Box::new(SimdFftWasmImpl);
    }
    // Fall back to the portable scalar version on unsupported targets.
    Box::new(ScalarFftImpl::<f32>::default())
}

/// Plan-based FFT: precompute twiddles and bit-reversal for repeated transforms.
#[cfg(feature = "std")]
pub struct FftPlan<T: Float> {
    pub n: usize,
    pub strategy: FftStrategy,
    pub twiddles: Option<TwiddleFactorBuffer>,
    pub fft: ScalarFftImpl<T>,
}

#[cfg(feature = "std")]
impl<T: Float> FftPlan<T> {
    /// Create a new FFT plan for size n and strategy (Radix2, Radix4, SplitRadix, Auto)
    pub fn new(n: usize, strategy: FftStrategy) -> Self {
        let twiddles = if core::any::TypeId::of::<T>() == core::any::TypeId::of::<f32>() {
            Some(TwiddleFactorBuffer::new(n))
        } else {
            None
        };
        Self {
            n,
            strategy,
            twiddles,
            fft: ScalarFftImpl::<T>::default(),
        }
    }
    /// In-place FFT using the plan
    pub fn fft(&self, input: &mut [Complex<T>]) -> Result<(), FftError> {
        if input.len() != self.n {
            return Err(FftError::MismatchedLengths);
        }
        if core::any::TypeId::of::<T>() == core::any::TypeId::of::<f32>() {
            // Use twiddles for f32
            let input32 = unsafe { &mut *(input as *mut [Complex<T>] as *mut [Complex32]) };
            match self.strategy {
                FftStrategy::Radix2 => {
                    if let Some(tw) = &self.twiddles {
                        return ScalarFftImpl::<f32>::default()
                            .fft_radix2_with_twiddles(input32, tw);
                    }
                }
                FftStrategy::Radix4 => {
                    if let Some(tw) = &self.twiddles {
                        return ScalarFftImpl::<f32>::default()
                            .fft_radix4_with_twiddles(input32, tw);
                    }
                }
                FftStrategy::SplitRadix => {}
                FftStrategy::Auto => {}
            }
        }
        self.fft.fft_with_strategy(input, self.strategy)
    }
    /// In-place IFFT using the plan
    pub fn ifft(&self, input: &mut [Complex<T>]) -> Result<(), FftError> {
        if input.len() != self.n {
            return Err(FftError::MismatchedLengths);
        }
        for c in input.iter_mut() {
            c.im = -c.im;
        }
        self.fft(input)?;
        let scale = T::one() / T::from_f32(self.n as f32);
        for c in input.iter_mut() {
            c.im = -c.im;
            c.re = c.re * scale;
            c.im = c.im * scale;
        }
        Ok(())
    }
    /// Out-of-place FFT using the plan
    pub fn fft_out_of_place(
        &self,
        input: &[Complex<T>],
        output: &mut [Complex<T>],
    ) -> Result<(), FftError> {
        if input.len() != self.n || output.len() != self.n {
            return Err(FftError::MismatchedLengths);
        }
        output.copy_from_slice(input);
        self.fft(output)
    }
    /// Out-of-place IFFT using the plan
    pub fn ifft_out_of_place(
        &self,
        input: &[Complex<T>],
        output: &mut [Complex<T>],
    ) -> Result<(), FftError> {
        if input.len() != self.n || output.len() != self.n {
            return Err(FftError::MismatchedLengths);
        }
        output.copy_from_slice(input);
        self.ifft(output)
    }

    pub fn fft_split(&self, re: &mut [T], im: &mut [T]) -> Result<(), FftError> {
        if re.len() != self.n || im.len() != self.n {
            return Err(FftError::MismatchedLengths);
        }
        self.fft.fft_split(re, im)
    }

    pub fn ifft_split(&self, re: &mut [T], im: &mut [T]) -> Result<(), FftError> {
        if re.len() != self.n || im.len() != self.n {
            return Err(FftError::MismatchedLengths);
        }
        self.fft.ifft_split(re, im)
    }
}

#[cfg(any(feature = "simd", feature = "soa"))]
impl FftPlan<f32> {
    pub fn fft_complex_vec(&self, data: &mut crate::num::ComplexVec) -> Result<(), FftError> {
        if data.len() != self.n {
            return Err(FftError::MismatchedLengths);
        }
        self.fft
            .fft_split(data.re.as_mut_slice(), data.im.as_mut_slice())
    }

    pub fn ifft_complex_vec(&self, data: &mut crate::num::ComplexVec) -> Result<(), FftError> {
        if data.len() != self.n {
            return Err(FftError::MismatchedLengths);
        }
        self.fft
            .ifft_split(data.re.as_mut_slice(), data.im.as_mut_slice())
    }
}

/// Compute FFT using the default planner. When the `parallel` feature is
/// enabled and the input length exceeds a threshold, the transform is split
/// across threads using Rayon. Falls back to single-threaded execution when
/// Rayon is absent.
pub fn fft_parallel<T: Float>(input: &mut [Complex<T>]) -> Result<(), FftError> {
    ScalarFftImpl::<T>::default().fft(input)
}

/// Compute inverse FFT using the default planner. Parallelism is applied in
/// the same manner as [`fft_parallel`].
pub fn ifft_parallel<T: Float>(input: &mut [Complex<T>]) -> Result<(), FftError> {
    ScalarFftImpl::<T>::default().ifft(input)
}

pub fn fft_split<T: Float>(re: &mut [T], im: &mut [T]) -> Result<(), FftError> {
    ScalarFftImpl::<T>::default().fft_split(re, im)
}

pub fn ifft_split<T: Float>(re: &mut [T], im: &mut [T]) -> Result<(), FftError> {
    ScalarFftImpl::<T>::default().ifft_split(re, im)
}

pub fn fft_split_complex<T: Float>(data: SplitComplex<'_, T>) -> Result<(), FftError> {
    ScalarFftImpl::<T>::default().fft_split(data.re, data.im)
}

pub fn ifft_split_complex<T: Float>(data: SplitComplex<'_, T>) -> Result<(), FftError> {
    ScalarFftImpl::<T>::default().ifft_split(data.re, data.im)
}

#[cfg(any(feature = "simd", feature = "soa"))]
pub fn fft_complex_vec(data: &mut crate::num::ComplexVec) -> Result<(), FftError> {
    ScalarFftImpl::<f32>::default().fft_split(&mut data.re, &mut data.im)
}

#[cfg(any(feature = "simd", feature = "soa"))]
pub fn ifft_complex_vec(data: &mut crate::num::ComplexVec) -> Result<(), FftError> {
    ScalarFftImpl::<f32>::default().ifft_split(&mut data.re, &mut data.im)
}

/// Batch FFT: process a batch of mutable slices in-place
pub fn batch<T: Float, F: FftImpl<T>>(
    fft: &F,
    batches: &mut [Vec<Complex<T>>],
) -> Result<(), FftError> {
    for batch in batches.iter_mut() {
        fft.fft(batch)?;
    }
    Ok(())
}

/// Batch IFFT: process a batch of mutable slices in-place
pub fn batch_inverse<T: Float, F: FftImpl<T>>(
    fft: &F,
    batches: &mut [Vec<Complex<T>>],
) -> Result<(), FftError> {
    for batch in batches.iter_mut() {
        fft.ifft(batch)?;
    }
    Ok(())
}

/// Multi-channel FFT: process multiple real channels (e.g. audio)
pub fn multi_channel<T: Float, F: FftImpl<T>>(
    fft: &F,
    channels: &mut [Vec<Complex<T>>],
) -> Result<(), FftError> {
    batch(fft, channels)
}

/// Multi-channel IFFT: process multiple real channels (e.g. audio)
pub fn multi_channel_inverse<T: Float, F: FftImpl<T>>(
    fft: &F,
    channels: &mut [Vec<Complex<T>>],
) -> Result<(), FftError> {
    batch_inverse(fft, channels)
}

/// MCU/stack-only, const-generic, in-place FFT for power-of-two sizes (no heap, no alloc)
/// Note: All stack-only, const-generic APIs in this crate require the user to provide all output buffers.
/// This is a Rust limitation: you cannot allocate [T; N] for arbitrary N inside a function.
/// See dct2_inplace_stack, dst2_inplace_stack, haar_forward_inplace_stack, etc.
pub fn fft_inplace_stack<const N: usize>(buf: &mut [Complex<f32>; N]) -> Result<(), FftError> {
    if N == 0 {
        return Err(FftError::EmptyInput);
    }
    if N == 1 {
        return Ok(());
    }
    if N.count_ones() != 1 {
        // Only power-of-two supported for stack-only
        return Err(FftError::NonPowerOfTwoNoStd);
    }
    // Bit-reversal permutation
    let mut j = 0;
    for i in 1..N {
        let mut bit = N >> 1;
        while j & bit != 0 {
            j ^= bit;
            bit >>= 1;
        }
        j ^= bit;
        if i < j {
            buf.swap(i, j);
        }
    }
    let mut len = 2;
    while len <= N {
        let ang = -2.0 * PI / (len as f32);
        let (sin_step, cos_step) = ang.sin_cos();
        let mut i = 0;
        while i < N {
            let mut w_re = 1.0f32;
            let mut w_im = 0.0f32;
            for j in 0..(len / 2) {
                let w = Complex32::new(w_re, w_im);
                let u = buf[i + j];
                let v = buf[i + j + len / 2].mul(w);
                buf[i + j] = u.add(v);
                buf[i + j + len / 2] = u.sub(v);
                let tmp = w_re;
                w_re = w_re.mul_add(cos_step, -(w_im * sin_step));
                w_im = w_im.mul_add(cos_step, tmp * sin_step);
            }
            i += len;
        }
        len <<= 1;
    }
    Ok(())
}

/// MCU/stack-only, const-generic, in-place IFFT for power-of-two sizes (no heap, no alloc)
pub fn ifft_inplace_stack<const N: usize>(buf: &mut [Complex<f32>; N]) -> Result<(), FftError> {
    if N == 0 {
        return Err(FftError::EmptyInput);
    }
    if N == 1 {
        return Ok(());
    }
    if N.count_ones() != 1 {
        return Err(FftError::NonPowerOfTwoNoStd);
    }
    // Conjugate
    for c in buf.iter_mut() {
        c.im = -c.im;
    }
    fft_inplace_stack(buf)?;
    // Conjugate and scale
    let scale = 1.0 / (N as f32);
    for c in buf.iter_mut() {
        c.im = -c.im;
        c.re *= scale;
        c.im *= scale;
    }
    Ok(())
}

#[test]
fn split_fft_reuses_planner_scratch() {
    let planner = FftPlanner::<f32>::new();
    let fft = ScalarFftImpl::with_planner(planner);
    let mut re = vec![0.0f32; 32];
    let mut im = vec![0.0f32; 32];
    fft.fft_split(&mut re, &mut im).unwrap();
    let cap_re = fft.planner.borrow().split_scratch_re.capacity();
    let cap_im = fft.planner.borrow().split_scratch_im.capacity();
    assert!(cap_re >= 32);
    assert!(cap_im >= 32);
    fft.fft_split(&mut re, &mut im).unwrap();
    assert_eq!(cap_re, fft.planner.borrow().split_scratch_re.capacity());
    assert_eq!(cap_im, fft.planner.borrow().split_scratch_im.capacity());
}

// Reference DFT/IDFT is now in dft.rs

#[cfg(all(feature = "internal-tests", test))]
mod coverage_tests {
    use super::*;
    use crate::fft::{Complex32, FftImpl, FftPlan, FftStrategy, ScalarFftImpl};
    use alloc::format;
    use alloc::vec;
    use proptest::prelude::*;

    #[test]
    fn test_empty_input_error() {
        let fft = ScalarFftImpl::<f32>::default();
        let mut data: Vec<Complex32> = vec![];
        assert!(fft.fft(&mut data).is_err());
        assert!(fft.ifft(&mut data).is_err());
    }

    #[test]
    fn test_single_element_fft() {
        let fft = ScalarFftImpl::<f32>::default();
        let mut data = vec![Complex32::new(42.0, -1.0)];
        assert!(fft.fft(&mut data).is_ok());
        assert!(fft.ifft(&mut data).is_ok());
        assert!((data[0].re - 42.0).abs() < 1e-6);
        assert!((data[0].im + 1.0).abs() < 1e-6);
    }

    #[test]
    fn test_mismatched_lengths_out_of_place() {
        let fft = ScalarFftImpl::<f32>::default();
        let input = vec![Complex32::new(1.0, 0.0); 4];
        let mut output = vec![Complex32::zero(); 3];
        assert!(fft.fft_out_of_place(&input, &mut output).is_err());
        assert!(fft.ifft_out_of_place(&input, &mut output).is_err());
    }

    #[test]
    fn test_strided_fft_ifft() {
        let fft = ScalarFftImpl::<f32>::default();
        let mut data = vec![
            Complex32::new(1.0, 0.0),
            Complex32::new(2.0, 0.0),
            Complex32::new(3.0, 0.0),
            Complex32::new(4.0, 0.0),
        ];
        let orig = data.clone();
        let mut scratch = vec![Complex32::zero(); data.len() / 2];
        fft.fft_strided(&mut data, 2, &mut scratch).unwrap();
        fft.ifft_strided(&mut data, 2, &mut scratch).unwrap();
        for (a, b) in orig.iter().zip(data.iter()) {
            assert!((a.re - b.re).abs() < 1e-4);
        }
    }

    #[test]
    fn test_strided_fft_ifft_wrapper() {
        let fft = ScalarFftImpl::<f32>::default();
        let mut data = vec![
            Complex32::new(1.0, 0.0),
            Complex32::new(2.0, 0.0),
            Complex32::new(3.0, 0.0),
            Complex32::new(4.0, 0.0),
        ];
        let orig = data.clone();
        fft.fft_strided_alloc(&mut data, 2).unwrap();
        fft.ifft_strided_alloc(&mut data, 2).unwrap();
        for (a, b) in orig.iter().zip(data.iter()) {
            assert!((a.re - b.re).abs() < 1e-4);
        }
    }

    #[test]
    fn test_out_of_place_strided() {
        let fft = ScalarFftImpl::<f32>::default();
        let input = vec![
            Complex32::new(1.0, 0.0),
            Complex32::new(2.0, 0.0),
            Complex32::new(3.0, 0.0),
            Complex32::new(4.0, 0.0),
        ];
        let mut output = vec![Complex32::zero(); 4];
        fft.fft_out_of_place_strided(&input, 2, &mut output, 2)
            .unwrap();
        let mut output2 = output.clone();
        fft.ifft_out_of_place_strided(&output, 2, &mut output2, 2)
            .unwrap();
    }

    #[test]
    fn test_plan_based_fft_ifft() {
        let plan = FftPlan::<f32>::new(4, FftStrategy::SplitRadix);
        let mut data = vec![
            Complex32::new(1.0, 0.0),
            Complex32::new(2.0, 0.0),
            Complex32::new(3.0, 0.0),
            Complex32::new(4.0, 0.0),
        ];
        let orig = data.clone();
        plan.fft(&mut data).unwrap();
        plan.ifft(&mut data).unwrap();
        for (a, b) in orig.iter().zip(data.iter()) {
            assert!((a.re - b.re).abs() < 1e-4);
        }
    }

    #[test]
    fn test_plan_out_of_place() {
        let plan = FftPlan::<f32>::new(4, FftStrategy::SplitRadix);
        let input = vec![Complex32::new(1.0, 0.0); 4];
        let mut output = vec![Complex32::zero(); 4];
        plan.fft_out_of_place(&input, &mut output).unwrap();
        let mut output2 = output.clone();
        plan.ifft_out_of_place(&output, &mut output2).unwrap();
    }

    proptest! {
        #[test]
        fn prop_fft_ifft_roundtrip(len in proptest::sample::select(vec![2, 4, 8, 16, 32]), ref signal in proptest::collection::vec(-1000.0f32..1000.0, 32)) {
            let mut data: Vec<Complex32> = signal.iter().take(len).cloned().map(|x| Complex32::new(x, 0.0)).collect();
            let orig = data.clone();
            let fft = ScalarFftImpl::<f32>::default();
            if fft.fft(&mut data).is_ok() {
                fft.ifft(&mut data).unwrap();
                for (a, b) in orig.iter().zip(data.iter()) {
                    let err = (a.re - b.re).abs();
                    prop_assert!(err < 1e-2);
                }
            }
        }
    }

    #[test]
    fn test_non_power_of_two_error() {
        let fft = ScalarFftImpl::<f32>::default();
        let mut data = vec![Complex32::new(1.0, 0.0); 3];
        // Should error in no_std, but may work with std (Bluestein)
        let _ = fft.fft(&mut data);
    }

    #[test]
    fn test_bluestein_roundtrip() {
        let fft = ScalarFftImpl::<f32>::default();
        // length 6 triggers Bluestein algorithm
        let mut data = vec![
            Complex32::new(1.0, 0.0),
            Complex32::new(2.0, 0.0),
            Complex32::new(3.0, 0.0),
            Complex32::new(4.0, 0.0),
            Complex32::new(5.0, 0.0),
            Complex32::new(6.0, 0.0),
        ];
        let orig = data.clone();
        fft.fft(&mut data).unwrap();
        fft.ifft(&mut data).unwrap();
        for (a, b) in orig.iter().zip(data.iter()) {
            assert!((a.re - b.re).abs() < 1e-4);
        }
    }

    #[test]
    fn test_fft_with_strategy_variants() {
        let fft = ScalarFftImpl::<f32>::default();
        // length 16 exercises multiple implementations
        let mut data = (1..=16)
            .map(|i| Complex32::new(i as f32, 0.0))
            .collect::<Vec<_>>();
        // Explicit split-radix strategy
        fft.fft_with_strategy(&mut data, FftStrategy::SplitRadix)
            .unwrap();
        // Explicit radix-4 strategy
        fft.fft_with_strategy(&mut data, FftStrategy::Radix4)
            .unwrap();
        // Auto strategy on power-of-two length
        fft.fft_with_strategy(&mut data, FftStrategy::Auto).unwrap();
    }

    #[test]
    fn test_fft_with_strategy_auto_matches_stockham() {
        let fft = ScalarFftImpl::<f32>::default();
        let mut auto_data = (1..=16)
            .map(|i| Complex32::new(i as f32, 0.0))
            .collect::<Vec<_>>();
        let mut stockham_data = auto_data.clone();
        fft.fft_with_strategy(&mut stockham_data, FftStrategy::SplitRadix)
            .unwrap();
        fft.fft_with_strategy(&mut auto_data, FftStrategy::Auto)
            .unwrap();
        for (a, b) in stockham_data.iter().zip(auto_data.iter()) {
            assert!((a.re - b.re).abs() < 1e-4);
            assert!((a.im - b.im).abs() < 1e-4);
        }
    }

    #[test]
    fn test_invalid_strides() {
        let fft = ScalarFftImpl::<f32>::default();
        let mut data = vec![Complex32::new(1.0, 0.0); 3];
        let mut scratch = vec![Complex32::zero(); data.len()];
        // stride 0
        assert!(fft.fft_strided(&mut data, 0, &mut scratch).is_err());
        // length not divisible by stride
        assert!(fft.fft_strided(&mut data, 2, &mut scratch).is_err());

        let input = vec![Complex32::new(1.0, 0.0); 4];
        let mut output = vec![Complex32::zero(); 4];
        // invalid strides for out-of-place APIs
        assert!(fft
            .fft_out_of_place_strided(&input, 0, &mut output, 1)
            .is_err());
        assert!(fft
            .ifft_out_of_place_strided(&input, 1, &mut output[..3], 1)
            .is_err());
        // invalid stride for ifft_strided
        assert!(fft.ifft_strided(&mut data, 0, &mut scratch).is_err());
        // out-of-place length mismatch
        assert!(fft
            .fft_out_of_place_strided(&input[..3], 1, &mut output, 1)
            .is_err());
    }

    #[test]
    fn test_fft_vec_helpers() {
        let fft = ScalarFftImpl::<f32>::default();
        let input = vec![Complex32::new(1.0, 0.0); 4];
        let out = fft.fft_vec(&input).unwrap();
        let back = fft.ifft_vec(&out).unwrap();
        for (a, b) in input.iter().zip(back.iter()) {
            assert!((a.re - b.re).abs() < 1e-4);
        }
    }

    #[test]
    fn test_fft_with_strategy_empty() {
        let fft = ScalarFftImpl::<f32>::default();
        let mut data: Vec<Complex32> = Vec::new();
        assert!(fft.fft_with_strategy(&mut data, FftStrategy::Auto).is_err());
    }

    #[test]
    fn test_twiddle_factor_buffer_and_factorize() {
        let buf = TwiddleFactorBuffer::new(8);
        let t1 = buf.get(1);
        let t1_wrap = buf.get(1 + 4);
        assert!((t1.re - t1_wrap.re).abs() < 1e-6);
        assert!((t1.im - t1_wrap.im).abs() < 1e-6);

        let factors = factorize(360);
        assert_eq!(factors, vec![2, 2, 2, 3, 3, 5]);
    }

    #[test]
    fn test_plan_strategy() {
        let mut planner = FftPlanner::<f32>::new();
        assert_eq!(planner.plan_strategy(16), FftStrategy::SplitRadix);
        assert_eq!(planner.plan_strategy(8), FftStrategy::SplitRadix);
        assert_eq!(planner.plan_strategy(12), FftStrategy::Auto);
    }

    #[test]
    fn test_fft_inplace_stack_roundtrip() {
        let mut data = [
            Complex32::new(1.0, 0.0),
            Complex32::new(2.0, 0.0),
            Complex32::new(3.0, 0.0),
            Complex32::new(4.0, 0.0),
        ];
        let orig = data;
        fft_inplace_stack(&mut data).unwrap();
        ifft_inplace_stack(&mut data).unwrap();
        for (a, b) in data.iter().zip(orig.iter()) {
            assert!((a.re - b.re).abs() < 1e-4);
            assert!((a.im - b.im).abs() < 1e-4);
        }

        let mut data3 = [
            Complex32::new(0.0, 0.0),
            Complex32::new(0.0, 0.0),
            Complex32::new(0.0, 0.0),
        ];
        assert_eq!(
            fft_inplace_stack(&mut data3),
            Err(FftError::NonPowerOfTwoNoStd)
        );
        assert_eq!(
            ifft_inplace_stack(&mut data3),
            Err(FftError::NonPowerOfTwoNoStd)
        );
    }

    #[test]
    fn test_batch_and_multi_channel() {
        let fft = ScalarFftImpl::<f32>::default();
        let mut batches = vec![
            vec![Complex32::new(1.0, 0.0); 4],
            vec![Complex32::new(2.0, 0.0); 4],
        ];
        let orig = batches.clone();
        batch(&fft, &mut batches).unwrap();
        batch_inverse(&fft, &mut batches).unwrap();
        for (batch, o) in batches.iter().zip(orig.iter()) {
            for (a, b) in batch.iter().zip(o.iter()) {
                assert!((a.re - b.re).abs() < 1e-4);
            }
        }
        multi_channel(&fft, &mut batches).unwrap();
        multi_channel_inverse(&fft, &mut batches).unwrap();
    }

    #[test]
    fn test_fft_plan_length_mismatch() {
        let plan = FftPlan::<f32>::new(4, FftStrategy::Radix2);
        let mut data = vec![Complex32::new(0.0, 0.0); 3];
        assert!(plan.fft(&mut data).is_err());
    }

    #[test]
    fn test_fft_inplace_stack_empty() {
        let mut empty: [Complex32; 0] = [];
        assert_eq!(fft_inplace_stack(&mut empty), Err(FftError::EmptyInput));
        assert_eq!(ifft_inplace_stack(&mut empty), Err(FftError::EmptyInput));
    }

    #[test]
    fn test_fft_plan_out_of_place_mismatch() {
        let plan = FftPlan::<f32>::new(4, FftStrategy::Radix2);
        let input = vec![Complex32::new(0.0, 0.0); 4];
        let mut short_output = vec![Complex32::zero(); 3];
        assert!(plan.fft_out_of_place(&input, &mut short_output).is_err());
        let short_input = vec![Complex32::new(0.0, 0.0); 3];
        let mut output = vec![Complex32::zero(); 4];
        assert!(plan.ifft_out_of_place(&short_input, &mut output).is_err());
        let mut data = vec![Complex32::new(0.0, 0.0); 3];
        assert!(plan.ifft(&mut data).is_err());
    }

    #[test]
    fn test_radix_with_twiddles_and_mixed() {
        let fft = ScalarFftImpl::<f32>::default();

        // Radix-2 with precomputed twiddles
        let mut d2 = (0..8)
            .map(|i| Complex32::new(i as f32, 0.0))
            .collect::<Vec<_>>();
        let tw2 = TwiddleFactorBuffer::new(8);
        fft.fft_radix2_with_twiddles(&mut d2, &tw2).unwrap();

        // Radix-4 with precomputed twiddles
        let mut d4 = (0..16)
            .map(|i| Complex32::new(i as f32, 0.0))
            .collect::<Vec<_>>();
        let tw4 = TwiddleFactorBuffer::new(16);
        fft.fft_radix4_with_twiddles(&mut d4, &tw4).unwrap();

        // Mixed radix helper chooses radix-2 path
        let mut mix = (0..8)
            .map(|i| Complex32::new(i as f32, 0.0))
            .collect::<Vec<_>>();
        fft.fft_mixed_radix(&mut mix).unwrap();

        // Mixed radix with twiddles falling back to generic FFT
        let mut mix6 = (0..6)
            .map(|i| Complex32::new(i as f32, 0.0))
            .collect::<Vec<_>>();
        let tw6 = TwiddleFactorBuffer::new(6);
        fft.fft_mixed_radix_with_twiddles(&mut mix6, &tw6).unwrap();
    }

    #[test]
    fn test_fft_radix4_sizes() {
        let fft = ScalarFftImpl::<f32>::default();
        for &n in &[16usize, 64usize] {
            let mut data: Vec<Complex32> = (0..n).map(|i| Complex32::new(i as f32, 0.0)).collect();
            fft.fft_radix4(&mut data).unwrap();
        }
    }
}

#[cfg(all(test, feature = "parallel", feature = "std"))]
mod parallel_override_tests {
    use super::*;
    use std::sync::Mutex;

    static LOCK: Mutex<()> = Mutex::new(());

    #[test]
    fn threshold_overrides_work() {
        let _g = LOCK.lock().unwrap();
        set_parallel_fft_threshold(0);
        set_parallel_fft_threads(0);
        set_parallel_fft_block_size(0);
        set_parallel_fft_l1_cache(0);
        set_parallel_fft_per_core_work(0);

        let base = parallel_fft_threshold();
        assert!(base > 0);
        assert!(should_parallelize_fft(base, base));
        assert!(!should_parallelize_fft(base - 1, base));

        set_parallel_fft_threshold(base + 1);
        assert!(!should_parallelize_fft(base, base));
        set_parallel_fft_threshold(1);
        assert!(should_parallelize_fft(2, base));
        set_parallel_fft_threshold(0);

        set_parallel_fft_threads(2);
        assert_eq!(parallel_fft_threads(), 2);
        set_parallel_fft_threads(0);

        set_parallel_fft_block_size(64);
        assert_eq!(parallel_fft_block_size(), 64);
        set_parallel_fft_block_size(0);
    }
}<|MERGE_RESOLUTION|>--- conflicted
+++ resolved
@@ -718,18 +718,12 @@
             return Ok(());
         }
 
-<<<<<<< HEAD
         let (twiddles, mut scratch_re, mut scratch_im) = {
             let mut planner = self.planner.borrow_mut();
             let twiddles = planner.get_twiddles(n);
             let scratch_re = core::mem::take(&mut planner.split_scratch_re);
             let scratch_im = core::mem::take(&mut planner.split_scratch_im);
             (twiddles, scratch_re, scratch_im)
-=======
-        let twiddles = {
-            let planner = unsafe { self.planner_mut() };
-            planner.get_twiddles(n)
->>>>>>> c518029e
         };
         let twiddles = twiddles.as_ref();
 
