--- conflicted
+++ resolved
@@ -513,7 +513,7 @@
         }
     }
 
-    pub fn stockham_fft(&self, input: &mut [Complex<T>]) -> Result<(), FftError> {
+   pub fn stockham_fft(&self, input: &mut [Complex<T>]) -> Result<(), FftError> {
         let n = input.len();
         if n == 0 {
             return Err(FftError::EmptyInput);
@@ -531,9 +531,8 @@
             }
             return Ok(());
         }
-        // Stockham auto-sort FFT using a double-buffered approach. This
-        // eliminates the bit-reversal permutation and keeps the output in
-        // natural order while ensuring sequential memory access.
+
+        // Stockham auto-sort FFT using a double-buffered approach.
         let (twiddles, mut scratch) = {
             let mut planner = self.planner.borrow_mut();
             let twiddles = planner.get_twiddles(n);
@@ -544,86 +543,42 @@
         if scratch.len() < n {
             scratch.resize(n, Complex::zero());
         }
-<<<<<<< HEAD
-
-        // Keep the raw pointer to the original input so we can detect if the
-        // final result resides in the scratch buffer without re-borrowing
-        // `input` later.
+
+        // Keep raw ptr so we can copy back if the final output ends up in scratch.
         let input_ptr = input.as_mut_ptr();
         let mut src: &mut [Complex<T>] = input;
         let mut dst: &mut [Complex<T>] = &mut scratch[..n];
+
+        // n1 = number of groups, n2 = size of each group in this pass.
         let mut n1 = 1usize;
         let mut n2 = n;
         while n1 < n {
             n2 >>= 1;
+
             for k in 0..n1 {
+                // Twiddle for this group: exp(-2πi * k / (2*n1)) = table[k * n2]
                 let w = twiddles[k * n2];
+                let base0 = 2 * k * n2;
+                let base1 = base0 + n2;
+
                 for j in 0..n2 {
-                    let u = src[j + n2 * (2 * k)];
-                    let v = src[j + n2 * (2 * k + 1)].mul(w);
-                    dst[j + n2 * k] = u.add(v);
-                    dst[j + n2 * (k + n1)] = u.sub(v);
-=======
-        #[cfg(feature = "parallel")]
-        let use_par = should_parallelize_fft(n)
-            && core::any::TypeId::of::<T>() == core::any::TypeId::of::<f32>();
-        let mut len = 2;
-        while len <= n {
-            // Retrieve the contiguous twiddle table for this stage length.
-            let twiddles = {
-                let mut planner = self.planner.borrow_mut();
-                planner.get_twiddles(len)
-            };
-            #[cfg(feature = "parallel")]
-            {
-                if use_par {
-                    let block = parallel_fft_block_size().max(1);
-                    let block_len = block * len;
-                    let twiddles32: &[Complex32] = unsafe {
-                        core::slice::from_raw_parts(
-                            twiddles.as_ptr() as *const Complex32,
-                            twiddles.len(),
-                        )
-                    };
-                    let input32 = unsafe { &mut *(input as *mut [Complex<T>] as *mut [Complex32]) };
-                    input32.par_chunks_mut(block_len).for_each(|chunk| {
-                        let groups = chunk.len() / len;
-                        for g in 0..groups {
-                            let base = g * len;
-                            for j in 0..(len / 2) {
-                                let w = twiddles32[j];
-                                let u = chunk[base + j];
-                                let v = chunk[base + j + len / 2].mul(w);
-                                chunk[base + j] = u.add(v);
-                                chunk[base + j + len / 2] = u.sub(v);
-                            }
-                        }
-                    });
-                } else {
-                    for i in (0..n).step_by(len) {
-                        for j in 0..(len / 2) {
-                            let w = twiddles[j];
-                            let u = input[i + j];
-                            let v = input[i + j + len / 2].mul(w);
-                            input[i + j] = u.add(v);
-                            input[i + j + len / 2] = u.sub(v);
-                        }
-                    }
->>>>>>> 1a1697fd
+                    let u = src[base0 + j];
+                    let v = src[base1 + j].mul(w);
+                    dst[k * n2 + j] = u.add(v);
+                    dst[(k + n1) * n2 + j] = u.sub(v);
                 }
             }
+
             core::mem::swap(&mut src, &mut dst);
             n1 <<= 1;
         }
 
+        // If result is in scratch, copy back to input.
         if src.as_ptr() != input_ptr {
-            // SAFETY: `src` points to `scratch` and `input_ptr` to the original
-            // buffer; both are valid for `n` elements and non-overlapping.
-            unsafe {
-                core::ptr::copy_nonoverlapping(src.as_ptr(), input_ptr, n);
-            }
-        }
-
+            unsafe { core::ptr::copy_nonoverlapping(src.as_ptr(), input_ptr, n) };
+        }
+
+        // Return scratch to planner for reuse.
         {
             let mut planner = self.planner.borrow_mut();
             planner.scratch = scratch;
