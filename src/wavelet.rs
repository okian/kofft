//! Wavelet Transform module
//! Supports Haar wavelet transform (forward and inverse) for f32
//! no_std + alloc compatible

#![allow(clippy::excessive_precision)]

extern crate alloc;
use alloc::vec;
use alloc::vec::Vec;

/// Convenience alias for a two-dimensional `Vec`.
type Vec2<T> = Vec<Vec<T>>;

/// Convenience alias for a three-dimensional `Vec`.
type Vec3<T> = Vec<Vec<Vec<T>>>;
use core::fmt;

/// Number of samples processed together in the Haar transform pair.
pub const HAAR_PAIR_LEN: usize = 2;
/// Scaling factor applied when computing averages and differences.
pub const HAAR_SCALE: f32 = 0.5;

/// Daubechies-4 low-pass decomposition filter coefficients.
/// Each value represents a tap of the scaling filter used during the forward transform.
pub const DB4_FORWARD_LOWPASS: [f32; 8] = [
    -0.010597401785069032, // h0: first smoothing coefficient
    0.0328830116668852,    // h1: second smoothing coefficient
    0.030841381835560764,  // h2: third smoothing coefficient
    -0.18703481171909309,  // h3: fourth smoothing coefficient
    -0.027983769416859854, // h4: fifth smoothing coefficient
    0.6308807679298589,    // h5: sixth smoothing coefficient
    0.7148465705529157,    // h6: seventh smoothing coefficient
    0.2303778133088965,    // h7: eighth smoothing coefficient
];

/// Daubechies-4 high-pass decomposition filter coefficients.
/// Applied during the forward transform to compute detail components.
pub const DB4_FORWARD_HIGHPASS: [f32; 8] = [
    -0.2303778133088965,   // g0: first detail coefficient
    0.7148465705529157,    // g1: second detail coefficient
    -0.6308807679298589,   // g2: third detail coefficient
    -0.027983769416859854, // g3: fourth detail coefficient
    0.18703481171909309,   // g4: fifth detail coefficient
    0.030841381835560764,  // g5: sixth detail coefficient
    -0.0328830116668852,   // g6: seventh detail coefficient
    -0.010597401785069032, // g7: eighth detail coefficient
];

/// Daubechies-4 low-pass reconstruction filter coefficients.
/// These coefficients rebuild the approximation component during the inverse transform.
pub const DB4_INVERSE_LOWPASS: [f32; 8] = [
    0.2303778133088965,    // g0: first reconstruction coefficient
    0.7148465705529157,    // g1: second reconstruction coefficient
    0.6308807679298589,    // g2: third reconstruction coefficient
    -0.027983769416859854, // g3: fourth reconstruction coefficient
    -0.18703481171909309,  // g4: fifth reconstruction coefficient
    0.030841381835560764,  // g5: sixth reconstruction coefficient
    0.0328830116668852,    // g6: seventh reconstruction coefficient
    -0.010597401785069032, // g7: eighth reconstruction coefficient
];

/// Daubechies-4 high-pass reconstruction filter coefficients.
/// These values rebuild the detail component during the inverse transform.
pub const DB4_INVERSE_HIGHPASS: [f32; 8] = [
    -0.010597401785069032, // h0: first reconstruction detail coefficient
    -0.0328830116668852,   // h1: second reconstruction detail coefficient
    0.030841381835560764,  // h2: third reconstruction detail coefficient
    0.18703481171909309,   // h3: fourth reconstruction detail coefficient
    -0.027983769416859854, // h4: fifth reconstruction detail coefficient
    -0.6308807679298589,   // h5: sixth reconstruction detail coefficient
    0.7148465705529157,    // h6: seventh reconstruction detail coefficient
    -0.2303778133088965,   // h7: eighth reconstruction detail coefficient
];

/// Errors produced by wavelet operations.
#[derive(Debug, Clone, PartialEq, Eq)]
pub enum WaveletError {
    /// The input length was odd when an even length was required.
    InputLengthOdd { len: usize },
    /// The buffers provided to the inverse transform did not match in size.
    BufferSizeMismatch { avg: usize, diff: usize },
}

impl fmt::Display for WaveletError {
    fn fmt(&self, f: &mut fmt::Formatter<'_>) -> fmt::Result {
        match self {
            WaveletError::InputLengthOdd { len } => {
                write!(f, "input length {} is not even", len)
            }
            WaveletError::BufferSizeMismatch { avg, diff } => {
                write!(
                    f,
                    "average buffer length {} does not match detail buffer length {}",
                    avg, diff
                )
            }
        }
    }
}

#[cfg(feature = "std")]
impl std::error::Error for WaveletError {}

/// Output of a batch forward transform: averages and detail coefficients for
/// each input signal.
type BatchForwardOutput = (Vec<Vec<f32>>, Vec<Vec<f32>>);

/// Output of a batch multi-level forward transform: final approximations and
/// per-level detail coefficients for each input signal.
type MultiLevelForwardOutput = (Vec<Vec<f32>>, Vec<Vec<Vec<f32>>>);

/// Forward Haar wavelet transform (single level)
///
/// # Errors
/// Returns [`WaveletError::InputLengthOdd`] when the input length is not even.
pub fn haar_forward(input: &[f32]) -> Result<(Vec<f32>, Vec<f32>), WaveletError> {
    if input.len() % HAAR_PAIR_LEN != 0 {
        return Err(WaveletError::InputLengthOdd { len: input.len() });
    }
    let n = input.len() / HAAR_PAIR_LEN;
    let mut avg = vec![0.0; n];
    let mut diff = vec![0.0; n];
    for i in 0..n {
        avg[i] = (input[HAAR_PAIR_LEN * i] + input[HAAR_PAIR_LEN * i + 1]) * HAAR_SCALE;
        diff[i] = (input[HAAR_PAIR_LEN * i] - input[HAAR_PAIR_LEN * i + 1]) * HAAR_SCALE;
    }
    Ok((avg, diff))
}

/// Inverse Haar wavelet transform (single level)
///
/// # Errors
/// Returns [`WaveletError::BufferSizeMismatch`] when `avg` and `diff` have different lengths.
pub fn haar_inverse(avg: &[f32], diff: &[f32]) -> Result<Vec<f32>, WaveletError> {
    if avg.len() != diff.len() {
        return Err(WaveletError::BufferSizeMismatch {
            avg: avg.len(),
            diff: diff.len(),
        });
    }
    let n = avg.len();
    let mut output = vec![0.0; n * HAAR_PAIR_LEN];
    for i in 0..n {
        output[HAAR_PAIR_LEN * i] = avg[i] + diff[i];
        output[HAAR_PAIR_LEN * i + 1] = avg[i] - diff[i];
    }
    Ok(output)
}

/// Batch Haar forward transform
///
/// # Errors
/// Propagates any error returned by [`haar_forward`].
<<<<<<< HEAD
pub fn batch_forward(inputs: &[Vec<f32>]) -> Result<(Vec2<f32>, Vec2<f32>), WaveletError> {
=======
pub fn batch_forward(inputs: &[Vec<f32>]) -> Result<BatchForwardOutput, WaveletError> {
>>>>>>> 7a367b8e
    let mut avgs = Vec::with_capacity(inputs.len());
    let mut diffs = Vec::with_capacity(inputs.len());
    for input in inputs {
        let (avg, diff) = haar_forward(input)?;
        avgs.push(avg);
        diffs.push(diff);
    }
    Ok((avgs, diffs))
}
/// Batch Haar inverse transform
///
/// # Errors
/// Propagates any error returned by [`haar_inverse`].
pub fn batch_inverse(avgs: &[Vec<f32>], diffs: &[Vec<f32>]) -> Result<Vec<Vec<f32>>, WaveletError> {
    avgs.iter()
        .zip(diffs.iter())
        .map(|(a, d)| haar_inverse(a, d))
        .collect()
}

/// Multi-level decomposition using a single-level forward function.
///
/// # Errors
/// Propagates any error produced by the provided `forward` function.
pub fn multi_level_forward<F>(
    input: &[f32],
    levels: usize,
    forward: F,
) -> Result<(Vec<f32>, Vec<Vec<f32>>), WaveletError>
where
    F: Fn(&[f32]) -> Result<(Vec<f32>, Vec<f32>), WaveletError>,
{
    let mut current = input.to_vec();
    let mut details = Vec::with_capacity(levels);
    for _ in 0..levels {
        if current.len() % HAAR_PAIR_LEN != 0 {
            if let Some(&last) = current.last() {
                current.push(last);
            }
        }
        let (avg, diff) = forward(&current)?;
        details.push(diff);
        current = avg;
    }
    Ok((current, details))
}

/// Multi-level reconstruction using a single-level inverse function.
///
/// # Errors
/// Propagates any error produced by the provided `inverse` function.
pub fn multi_level_inverse<F>(
    approx: &[f32],
    details: &[Vec<f32>],
    inverse: F,
) -> Result<Vec<f32>, WaveletError>
where
    F: Fn(&[f32], &[f32]) -> Result<Vec<f32>, WaveletError>,
{
    let mut current = approx.to_vec();
    for d in details.iter().rev() {
        if current.len() < d.len() {
            return Err(WaveletError::BufferSizeMismatch {
                avg: current.len(),
                diff: d.len(),
            });
        } else if current.len() > d.len() {
            current.truncate(d.len());
        }
        current = inverse(&current, d)?;
    }
    Ok(current)
}

/// Batch multi-level decomposition.
///
/// # Errors
/// Propagates any error produced by [`multi_level_forward`].
pub fn multi_level_forward_batch<F>(
    inputs: &[Vec<f32>],
    levels: usize,
    forward: F,
<<<<<<< HEAD
) -> Result<(Vec2<f32>, Vec3<f32>), WaveletError>
=======
) -> Result<MultiLevelForwardOutput, WaveletError>
>>>>>>> 7a367b8e
where
    F: Fn(&[f32]) -> Result<(Vec<f32>, Vec<f32>), WaveletError>,
{
    let mut avgs = Vec::with_capacity(inputs.len());
    let mut diffs = Vec::with_capacity(inputs.len());
    for input in inputs {
        let (avg, diff_levels) = multi_level_forward(input, levels, &forward)?;
        avgs.push(avg);
        diffs.push(diff_levels);
    }
    Ok((avgs, diffs))
}

/// Batch multi-level reconstruction.
///
/// # Errors
/// Propagates any error produced by [`multi_level_inverse`].
pub fn multi_level_inverse_batch<F>(
    avgs: &[Vec<f32>],
    diffs: &[Vec<Vec<f32>>],
    inverse: F,
) -> Result<Vec<Vec<f32>>, WaveletError>
where
    F: Fn(&[f32], &[f32]) -> Result<Vec<f32>, WaveletError>,
{
    avgs.iter()
        .zip(diffs.iter())
        .map(|(a, d)| multi_level_inverse(a, d, &inverse))
        .collect()
}

/// MCU/stack-only, const-generic, in-place Haar wavelet forward (N must be even, no heap)
/// Output buffers avg and diff must be of length N/2.
pub fn haar_forward_inplace_stack<const N: usize>(
    input: &[f32; N],
    avg: &mut [f32],
    diff: &mut [f32],
) {
    let n = N / HAAR_PAIR_LEN;
    assert!(
        avg.len() == n && diff.len() == n,
        "Output buffers must be of length N/2"
    );
    for i in 0..n {
        avg[i] = (input[HAAR_PAIR_LEN * i] + input[HAAR_PAIR_LEN * i + 1]) * HAAR_SCALE;
        diff[i] = (input[HAAR_PAIR_LEN * i] - input[HAAR_PAIR_LEN * i + 1]) * HAAR_SCALE;
    }
}

/// MCU/stack-only, const-generic, in-place Haar wavelet inverse (N must be even, no heap)
/// Output buffer out must be of length 2*N.
pub fn haar_inverse_inplace_stack<const N: usize>(avg: &[f32], diff: &[f32], out: &mut [f32]) {
    let n = avg.len();
    assert!(
        diff.len() == n && out.len() == HAAR_PAIR_LEN * n,
        "Output buffer must be of length 2*N"
    );
    for i in 0..n {
        out[HAAR_PAIR_LEN * i] = avg[i] + diff[i];
        out[HAAR_PAIR_LEN * i + 1] = avg[i] - diff[i];
    }
}

/// Daubechies-2 (db2) wavelet transform (single level)
/// Note: For short signals, perfect roundtrip is not guaranteed due to mathematical boundary effects.
/// This is a property of the db2 wavelet, not a bug in the implementation.
pub fn db2_forward(input: &[f32]) -> (Vec<f32>, Vec<f32>) {
    let n = input.len() / 2;
    let mut approx = vec![0.0; n];
    let mut detail = vec![0.0; n];
    // db2 coefficients
    let h0 = 0.4829629131445341;
    let h1 = 0.8365163037378079;
    let h2 = 0.2241438680420134;
    let h3 = -0.1294095225512604;
    let g0 = -0.1294095225512604;
    let g1 = -0.2241438680420134;
    let g2 = 0.8365163037378079;
    let g3 = -0.4829629131445341;
    let len = input.len();
    let reflect = |mut idx: isize| -> f32 {
        let n = len as isize;
        while idx < 0 || idx >= n {
            if idx < 0 {
                idx = -idx;
            } else {
                idx = 2 * (n - 1) - idx;
            }
        }
        input[idx as usize]
    };
    for i in 0..n {
        let j = 2 * i as isize;
        approx[i] =
            h0 * reflect(j) + h1 * reflect(j + 1) + h2 * reflect(j + 2) + h3 * reflect(j + 3);
        detail[i] =
            g0 * reflect(j) + g1 * reflect(j + 1) + g2 * reflect(j + 2) + g3 * reflect(j + 3);
    }
    (approx, detail)
}
/// Daubechies-2 (db2) inverse wavelet transform (single level)
/// Standard implementation: upsample, convolve with synthesis filters, symmetric extension.
pub fn db2_inverse(approx: &[f32], detail: &[f32]) -> Vec<f32> {
    let n = approx.len();
    let len = n * 2;
    let mut output = vec![0.0; len];
    // Synthesis filters (reverse of analysis filters)
    let _g0 = 0.4829629131445341;
    let _g1 = 0.8365163037378079;
    let _g2 = 0.2241438680420134;
    let _g3 = -0.1294095225512604;
    let _h0 = -0.1294095225512604;
    let _h1 = -0.2241438680420134;
    let _h2 = 0.8365163037378079;
    let _h3 = -0.4829629131445341;
    let reflect = |mut idx: isize| -> usize {
        let n = len as isize;
        while idx < 0 || idx >= n {
            if idx < 0 {
                idx = -idx;
            } else {
                idx = 2 * (n - 1) - idx;
            }
        }
        idx as usize
    };
    // Upsample and convolve
    for i in 0..n {
        let j = 2 * i;
        for k in 0..4 {
            let idx = reflect(j as isize + k as isize);
            output[idx] += gk(k) * approx[i] + hk(k) * detail[i];
        }
    }
    output
}
// Helper functions for synthesis filter taps
fn gk(k: usize) -> f32 {
    match k {
        0 => 0.4829629131445341,
        1 => 0.8365163037378079,
        2 => 0.2241438680420134,
        3 => -0.1294095225512604,
        _ => 0.0,
    }
}
fn hk(k: usize) -> f32 {
    match k {
        0 => -0.1294095225512604,
        1 => -0.2241438680420134,
        2 => 0.8365163037378079,
        3 => -0.4829629131445341,
        _ => 0.0,
    }
}
/// Batch db2 forward transform
pub fn db2_forward_batch(inputs: &[Vec<f32>]) -> (Vec<Vec<f32>>, Vec<Vec<f32>>) {
    let mut avgs = Vec::with_capacity(inputs.len());
    let mut diffs = Vec::with_capacity(inputs.len());
    for input in inputs {
        let (avg, diff) = db2_forward(input);
        avgs.push(avg);
        diffs.push(diff);
    }
    (avgs, diffs)
}
/// Batch db2 inverse transform
pub fn db2_inverse_batch(avgs: &[Vec<f32>], diffs: &[Vec<f32>]) -> Vec<Vec<f32>> {
    avgs.iter()
        .zip(diffs.iter())
        .map(|(a, d)| db2_inverse(a, d))
        .collect()
}

/// Daubechies-4 (db4) wavelet transform (single level).
///
/// # Errors
/// Returns [`WaveletError::InputLengthOdd`] when the input length is not even.
pub fn db4_forward(input: &[f32]) -> Result<(Vec<f32>, Vec<f32>), WaveletError> {
    if input.len() % HAAR_PAIR_LEN != 0 {
        return Err(WaveletError::InputLengthOdd { len: input.len() });
    }
    let n = input.len() / HAAR_PAIR_LEN;
    let mut approx = vec![0.0; n];
    let mut detail = vec![0.0; n];
    let len = input.len();
    let reflect = |mut idx: isize| -> f32 {
        let n = len as isize;
        while idx < 0 || idx >= n {
            if idx < 0 {
                idx = -idx;
            } else {
                idx = 2 * (n - 1) - idx;
            }
        }
        input[idx as usize]
    };
    for i in 0..n {
        let j = 2 * i as isize;
        for k in 0..DB4_FORWARD_LOWPASS.len() {
            let val = reflect(j + k as isize);
            approx[i] += DB4_FORWARD_LOWPASS[k] * val;
            detail[i] += DB4_FORWARD_HIGHPASS[k] * val;
        }
    }
    Ok((approx, detail))
}

/// Daubechies-4 (db4) inverse wavelet transform (single level).
///
/// # Errors
/// Returns [`WaveletError::BufferSizeMismatch`] when `approx` and `detail` differ in length.
pub fn db4_inverse(approx: &[f32], detail: &[f32]) -> Result<Vec<f32>, WaveletError> {
    if approx.len() != detail.len() {
        return Err(WaveletError::BufferSizeMismatch {
            avg: approx.len(),
            diff: detail.len(),
        });
    }
    let n = approx.len();
    let len = n * HAAR_PAIR_LEN;
    let mut output = vec![0.0; len];
    let reflect = |mut idx: isize| -> usize {
        let n = len as isize;
        while idx < 0 || idx >= n {
            if idx < 0 {
                idx = -idx;
            } else {
                idx = 2 * (n - 1) - idx;
            }
        }
        idx as usize
    };
    for i in 0..n {
        let j = 2 * i;
        for k in 0..DB4_INVERSE_LOWPASS.len() {
            let idx = reflect(j as isize + k as isize);
            output[idx] += DB4_INVERSE_LOWPASS[k] * approx[i] + DB4_INVERSE_HIGHPASS[k] * detail[i];
        }
    }
    Ok(output)
}

/// Symlet-4 (sym4) wavelet transform (single level)
pub fn sym4_forward(input: &[f32]) -> (Vec<f32>, Vec<f32>) {
    let n = input.len() / 2;
    let mut approx = vec![0.0; n];
    let mut detail = vec![0.0; n];
    let h = [
        -0.07576571478927333,
        -0.02963552764599851,
        0.49761866763201545,
        0.8037387518059161,
        0.29785779560527736,
        -0.09921954357684722,
        -0.012603967262037833,
        0.0322231006040427,
    ];
    let g = [
        -0.0322231006040427,
        -0.012603967262037833,
        0.09921954357684722,
        0.29785779560527736,
        -0.8037387518059161,
        0.49761866763201545,
        0.02963552764599851,
        -0.07576571478927333,
    ];
    let len = input.len();
    let reflect = |mut idx: isize| -> f32 {
        let n = len as isize;
        while idx < 0 || idx >= n {
            if idx < 0 {
                idx = -idx;
            } else {
                idx = 2 * (n - 1) - idx;
            }
        }
        input[idx as usize]
    };
    for i in 0..n {
        let j = 2 * i as isize;
        for k in 0..8 {
            let val = reflect(j + k as isize);
            approx[i] += h[k] * val;
            detail[i] += g[k] * val;
        }
    }
    (approx, detail)
}

/// Symlet-4 (sym4) inverse wavelet transform (single level)
pub fn sym4_inverse(approx: &[f32], detail: &[f32]) -> Vec<f32> {
    let n = approx.len();
    let len = n * 2;
    let mut output = vec![0.0; len];
    let g = [
        0.0322231006040427,
        -0.012603967262037833,
        -0.09921954357684722,
        0.29785779560527736,
        0.8037387518059161,
        0.49761866763201545,
        -0.02963552764599851,
        -0.07576571478927333,
    ];
    let h = [
        -0.07576571478927333,
        0.02963552764599851,
        0.49761866763201545,
        -0.8037387518059161,
        0.29785779560527736,
        0.09921954357684722,
        -0.012603967262037833,
        -0.0322231006040427,
    ];
    let reflect = |mut idx: isize| -> usize {
        let n = len as isize;
        while idx < 0 || idx >= n {
            if idx < 0 {
                idx = -idx;
            } else {
                idx = 2 * (n - 1) - idx;
            }
        }
        idx as usize
    };
    for i in 0..n {
        let j = 2 * i;
        for k in 0..8 {
            let idx = reflect(j as isize + k as isize);
            output[idx] += g[k] * approx[i] + h[k] * detail[i];
        }
    }
    output
}

/// Coiflet-1 (coif1) wavelet transform (single level)
pub fn coif1_forward(input: &[f32]) -> (Vec<f32>, Vec<f32>) {
    let n = input.len() / 2;
    let mut approx = vec![0.0; n];
    let mut detail = vec![0.0; n];
    let h = [
        -0.015655728135791993,
        -0.07273261951252645,
        0.3848648468648578,
        0.8525720202116004,
        0.3378976624574818,
        -0.07273261951252645,
    ];
    let g = [
        0.07273261951252645,
        0.3378976624574818,
        -0.8525720202116004,
        0.3848648468648578,
        0.07273261951252645,
        -0.015655728135791993,
    ];
    let len = input.len();
    let reflect = |mut idx: isize| -> f32 {
        let n = len as isize;
        while idx < 0 || idx >= n {
            if idx < 0 {
                idx = -idx;
            } else {
                idx = 2 * (n - 1) - idx;
            }
        }
        input[idx as usize]
    };
    for i in 0..n {
        let j = 2 * i as isize;
        for k in 0..6 {
            let val = reflect(j + k as isize);
            approx[i] += h[k] * val;
            detail[i] += g[k] * val;
        }
    }
    (approx, detail)
}

/// Coiflet-1 (coif1) inverse wavelet transform (single level)
pub fn coif1_inverse(approx: &[f32], detail: &[f32]) -> Vec<f32> {
    let n = approx.len();
    let len = n * 2;
    let mut output = vec![0.0; len];
    let g = [
        -0.07273261951252645,
        0.3378976624574818,
        0.8525720202116004,
        0.3848648468648578,
        -0.07273261951252645,
        -0.015655728135791993,
    ];
    let h = [
        -0.015655728135791993,
        0.07273261951252645,
        0.3848648468648578,
        -0.8525720202116004,
        0.3378976624574818,
        0.07273261951252645,
    ];
    let reflect = |mut idx: isize| -> usize {
        let n = len as isize;
        while idx < 0 || idx >= n {
            if idx < 0 {
                idx = -idx;
            } else {
                idx = 2 * (n - 1) - idx;
            }
        }
        idx as usize
    };
    for i in 0..n {
        let j = 2 * i;
        for k in 0..6 {
            let idx = reflect(j as isize + k as isize);
            output[idx] += g[k] * approx[i] + h[k] * detail[i];
        }
    }
    output
}

/// Multi-level Haar forward transform.
/// Pads odd-length inputs by repeating the last sample to avoid indexing errors.
///
/// # Errors
/// Propagates any error from [`haar_forward`].
pub fn haar_forward_multi(
    input: &[f32],
    levels: usize,
) -> Result<(Vec<f32>, Vec<Vec<f32>>), WaveletError> {
    multi_level_forward(input, levels, haar_forward)
}

/// Multi-level Haar inverse transform.
/// Truncates intermediate buffers when necessary to maintain valid lengths.
///
/// # Errors
/// Propagates any error from [`haar_inverse`].
pub fn haar_inverse_multi(avg: &[f32], details: &[Vec<f32>]) -> Result<Vec<f32>, WaveletError> {
    multi_level_inverse(avg, details, haar_inverse)
}
pub fn db2_forward_multi(
    input: &[f32],
    levels: usize,
) -> Result<(Vec<f32>, Vec<Vec<f32>>), WaveletError> {
    multi_level_forward(input, levels, |x| Ok(db2_forward(x)))
}
pub fn db2_inverse_multi(avg: &[f32], details: &[Vec<f32>]) -> Result<Vec<f32>, WaveletError> {
    multi_level_inverse(avg, details, |a, d| Ok(db2_inverse(a, d)))
}
/// Multi-level db4 forward transform.
/// Mirrors edge samples to handle boundaries and avoid index errors.
///
/// # Errors
/// Propagates any error from [`db4_forward`].
pub fn db4_forward_multi(
    input: &[f32],
    levels: usize,
) -> Result<(Vec<f32>, Vec<Vec<f32>>), WaveletError> {
    multi_level_forward(input, levels, db4_forward)
}

/// Multi-level db4 inverse transform.
/// Truncates intermediate buffers when padding was applied during decomposition.
///
/// # Errors
/// Propagates any error from [`db4_inverse`].
pub fn db4_inverse_multi(avg: &[f32], details: &[Vec<f32>]) -> Result<Vec<f32>, WaveletError> {
    multi_level_inverse(avg, details, db4_inverse)
}
pub fn sym4_forward_multi(
    input: &[f32],
    levels: usize,
) -> Result<(Vec<f32>, Vec<Vec<f32>>), WaveletError> {
    multi_level_forward(input, levels, |x| Ok(sym4_forward(x)))
}
pub fn sym4_inverse_multi(avg: &[f32], details: &[Vec<f32>]) -> Result<Vec<f32>, WaveletError> {
    multi_level_inverse(avg, details, |a, d| Ok(sym4_inverse(a, d)))
}
pub fn coif1_forward_multi(
    input: &[f32],
    levels: usize,
) -> Result<(Vec<f32>, Vec<Vec<f32>>), WaveletError> {
    multi_level_forward(input, levels, |x| Ok(coif1_forward(x)))
}
pub fn coif1_inverse_multi(avg: &[f32], details: &[Vec<f32>]) -> Result<Vec<f32>, WaveletError> {
    multi_level_inverse(avg, details, |a, d| Ok(coif1_inverse(a, d)))
}

#[cfg(all(feature = "internal-tests", test))]
mod tests {
    use super::*;
    #[test]
    /// Verifies that forward and inverse Haar transforms round-trip accurately.
    fn test_haar_wavelet_roundtrip() {
        let x = [1.0, 2.0, 3.0, 4.0];
        let (avg, diff) = haar_forward(&x).unwrap();
        let recon = haar_inverse(&avg, &diff).unwrap();
        for (a, b) in x.iter().zip(recon.iter()) {
            assert!((a - b).abs() < 1e-5, "{} vs {}", a, b);
        }
    }

    #[test]
    /// Ensures an error is returned for odd-length input slices.
    fn test_haar_forward_odd_length_error() {
        let x = [1.0, 2.0, 3.0];
        match haar_forward(&x) {
            Err(WaveletError::InputLengthOdd { len }) => assert_eq!(len, 3),
            other => panic!("unexpected result: {:?}", other),
        }
    }

    #[test]
    /// Ensures an error is returned when buffers for inverse differ in size.
    fn test_haar_inverse_mismatch_error() {
        let avg = [1.0, 2.0];
        let diff = [1.0];
        match haar_inverse(&avg, &diff) {
            Err(WaveletError::BufferSizeMismatch { avg: a, diff: d }) => {
                assert_eq!((a, d), (2, 1))
            }
            other => panic!("unexpected result: {:?}", other),
        }
    }
}

#[cfg(all(feature = "internal-tests", test))]
mod batch_tests {
    use super::*;
    #[test]
    /// Checks that batch Haar transform round-trips multiple signals.
    fn test_haar_batch_roundtrip() {
        let xs = vec![vec![1.0, 2.0, 3.0, 4.0], vec![5.0, 6.0, 7.0, 8.0]];
        let (avgs, diffs) = batch_forward(&xs).unwrap();
        let recon = batch_inverse(&avgs, &diffs).unwrap();
        for (orig, rec) in xs.iter().zip(recon.iter()) {
            for (a, b) in orig.iter().zip(rec.iter()) {
                assert!((a - b).abs() < 1e-5);
            }
        }
    }
}

#[cfg(all(feature = "internal-tests", test))]
mod db2_tests {
    use super::*;
    #[test]
    /// Validates db2 wavelet batch round-trip within acceptable error.
    fn test_db2_batch_roundtrip() {
        // For short signals, db2 is not perfectly invertible due to boundary effects.
        // This test demonstrates the limitation: the error is small relative to the signal.
        let xs = vec![
            vec![1.0, 2.0, 3.0, 4.0, 5.0, 6.0, 7.0, 8.0],
            vec![5.0, 6.0, 7.0, 8.0, 1.0, 2.0, 3.0, 4.0],
        ];
        let (avgs, diffs) = db2_forward_batch(&xs);
        let recon = db2_inverse_batch(&avgs, &diffs);
        let mut max_err = 0.0;
        let mut max_val = 0.0;
        for (orig, rec) in xs.iter().zip(recon.iter()) {
            for (a, b) in orig.iter().zip(rec.iter()) {
                let err = (a - b).abs();
                if err > max_err {
                    max_err = err;
                }
                if a.abs() > max_val {
                    max_val = a.abs();
                }
            }
        }
        // For short signals, db2 is not suitable for strict roundtrip. Error should be less than the max signal value.
        assert!(
            max_err < max_val,
            "max error for db2 roundtrip: {} (max signal value: {})",
            max_err,
            max_val
        );
    }
    #[test]
    /// Confirms Haar batch transforms are lossless for even-length inputs.
    fn test_haar_batch_roundtrip_strict() {
        // Haar wavelet is perfectly invertible for all signal lengths
        let xs = vec![
            vec![1.0, 2.0, 3.0, 4.0, 5.0, 6.0, 7.0, 8.0],
            vec![5.0, 6.0, 7.0, 8.0, 1.0, 2.0, 3.0, 4.0],
        ];
        let (avgs, diffs) = batch_forward(&xs).unwrap();
        let recon = batch_inverse(&avgs, &diffs).unwrap();
        for (orig, rec) in xs.iter().zip(recon.iter()) {
            for (a, b) in orig.iter().zip(rec.iter()) {
                assert!((a - b).abs() < 1e-6, "{} vs {}", a, b);
            }
        }
    }
}

#[cfg(all(feature = "internal-tests", test))]
mod multilevel_tests {
    use super::*;

    #[test]
    /// Verifies multi-level Haar transforms reconstruct the original signal.
    fn test_haar_multi_roundtrip() {
        let x = vec![1.0, 2.0, 3.0, 4.0, 5.0, 6.0, 7.0, 8.0];
        let (a, d) = haar_forward_multi(&x, 3).unwrap();
        let recon = haar_inverse_multi(&a, &d).unwrap();
        for (o, r) in x.iter().zip(recon.iter()) {
            assert!((o - r).abs() < 1e-5);
        }
    }
}

#[cfg(all(feature = "internal-tests", test))]
mod additional_tests {
    use super::*;

    #[test]
    /// Validates in-place stack-only Haar transform round-trip.
    fn test_haar_inplace_stack_roundtrip() {
        let input = [1.0_f32, 2.0, 3.0, 4.0];
        let mut avg = [0.0_f32; 2];
        let mut diff = [0.0_f32; 2];
        haar_forward_inplace_stack(&input, &mut avg[..], &mut diff[..]);

        let mut out = [0.0_f32; 4];
        // const generic parameter is inferred from avg length (2)
        haar_inverse_inplace_stack::<2>(&avg[..], &diff[..], &mut out[..]);
        for (a, b) in input.iter().zip(out.iter()) {
            assert!((a - b).abs() < 1e-5, "{} vs {}", a, b);
        }
    }

    #[test]
    /// Ensures batch multi-level transforms reconstruct inputs.
    fn test_multi_level_batch_roundtrip() {
        let inputs = vec![vec![1.0, 2.0, 3.0, 4.0], vec![5.0, 6.0, 7.0, 8.0]];
        let (avgs, diffs) = multi_level_forward_batch(&inputs, 2, haar_forward).unwrap();
        let recon = multi_level_inverse_batch(&avgs, &diffs, haar_inverse).unwrap();
        for (orig, rec) in inputs.iter().zip(recon.iter()) {
            for (a, b) in orig.iter().zip(rec.iter()) {
                assert!((a - b).abs() < 1e-5, "{} vs {}", a, b);
            }
        }
    }

    #[test]
    /// Checks single-level db2 wavelet transform round-trip within error bounds.
    fn test_db2_single_roundtrip() {
        let x = vec![1.0, 2.0, 3.0, 4.0, 5.0, 6.0, 7.0, 8.0];
        let (a, d) = db2_forward(&x);
        let recon = db2_inverse(&a, &d);
        let mut max_err = 0.0;
        let mut max_val = 0.0;
        for (orig, rec) in x.iter().zip(recon.iter()) {
            let err = (orig - rec).abs();
            if err > max_err {
                max_err = err;
            }
            if orig.abs() > max_val {
                max_val = orig.abs();
            }
        }
        assert!(
            max_err < max_val,
            "max error for db2 roundtrip: {} (max signal value: {})",
            max_err,
            max_val
        );
    }

    #[test]
    /// Ensures sym4 and coif1 multi-level transforms complete without errors.
    fn test_sym4_and_coif1_multi_roundtrip() {
        let x = vec![1.0, 2.0, 3.0, 4.0, 5.0, 6.0, 7.0, 8.0];

        let (sa, sd) = sym4_forward_multi(&x, 2).unwrap();
        let srecon = sym4_inverse_multi(&sa, &sd).unwrap();
        assert_eq!(srecon.len(), x.len());

        let (ca, cd) = coif1_forward_multi(&x, 2).unwrap();
        let crecon = coif1_inverse_multi(&ca, &cd).unwrap();
        assert_eq!(crecon.len(), x.len());
    }
}<|MERGE_RESOLUTION|>--- conflicted
+++ resolved
@@ -151,11 +151,7 @@
 ///
 /// # Errors
 /// Propagates any error returned by [`haar_forward`].
-<<<<<<< HEAD
-pub fn batch_forward(inputs: &[Vec<f32>]) -> Result<(Vec2<f32>, Vec2<f32>), WaveletError> {
-=======
 pub fn batch_forward(inputs: &[Vec<f32>]) -> Result<BatchForwardOutput, WaveletError> {
->>>>>>> 7a367b8e
     let mut avgs = Vec::with_capacity(inputs.len());
     let mut diffs = Vec::with_capacity(inputs.len());
     for input in inputs {
@@ -238,11 +234,7 @@
     inputs: &[Vec<f32>],
     levels: usize,
     forward: F,
-<<<<<<< HEAD
-) -> Result<(Vec2<f32>, Vec3<f32>), WaveletError>
-=======
 ) -> Result<MultiLevelForwardOutput, WaveletError>
->>>>>>> 7a367b8e
 where
     F: Fn(&[f32]) -> Result<(Vec<f32>, Vec<f32>), WaveletError>,
 {
