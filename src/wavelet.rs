--- conflicted
+++ resolved
@@ -7,10 +7,6 @@
 extern crate alloc;
 use alloc::vec;
 use alloc::vec::Vec;
-<<<<<<< HEAD
-
-=======
->>>>>>> f12c06d6
 use core::fmt;
 
 /// Number of samples processed together in the Haar transform pair.
@@ -150,7 +146,6 @@
 #[cfg(feature = "std")]
 impl std::error::Error for WaveletError {}
 
-<<<<<<< HEAD
 /// Computes the maximum number of dyadic decomposition levels supported by
 /// the given input length. Each level halves the sample count, so the limit is
 /// essentially `floor(log2(len))`. Returns zero when the length is less than two.
@@ -164,8 +159,6 @@
     levels
 }
 
-=======
->>>>>>> f12c06d6
 /// Forward Haar wavelet transform (single level)
 ///
 /// # Errors
@@ -210,12 +203,9 @@
 /// Propagates any error returned by [`haar_forward`].
 pub fn batch_forward(inputs: &[Vec<f32>]) -> Result<BatchOutput, WaveletError> {
     #[allow(clippy::type_complexity)]
-<<<<<<< HEAD
     if inputs.is_empty() {
         return Err(WaveletError::EmptyInput);
     }
-=======
->>>>>>> f12c06d6
     let mut avgs = Vec::with_capacity(inputs.len());
     let mut diffs = Vec::with_capacity(inputs.len());
     for input in inputs {
