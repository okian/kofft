//! Wavelet Transform module
//! Supports Haar wavelet transform (forward and inverse) for f32
//! no_std + alloc compatible

#![allow(clippy::excessive_precision)]

extern crate alloc;
use alloc::vec;
use alloc::vec::Vec;

/// Convenience alias for a two-dimensional `Vec`.
type Vec2<T> = Vec<Vec<T>>;

/// Convenience alias for a three-dimensional `Vec`.
type Vec3<T> = Vec<Vec<Vec<T>>>;
use core::fmt;

/// Number of samples processed together in the Haar transform pair.
pub const HAAR_PAIR_LEN: usize = 2;
/// Scaling factor applied when computing averages and differences.
pub const HAAR_SCALE: f32 = 0.5;

<<<<<<< HEAD
/// Low-pass analysis coefficients for the Daubechies-2 (db2) wavelet.
pub const DB2_ANALYSIS_LOW: [f32; 4] = [
    0.482_962_913_144_534_1,
    0.836_516_303_737_807_9,
    0.224_143_868_042_013_4,
    -0.129_409_522_551_260_4,
];

/// High-pass analysis coefficients for the db2 wavelet.
pub const DB2_ANALYSIS_HIGH: [f32; 4] = [
    -0.129_409_522_551_260_4,
    -0.224_143_868_042_013_4,
    0.836_516_303_737_807_9,
    -0.482_962_913_144_534_1,
];

/// Low-pass synthesis coefficients for the db2 wavelet.
pub const DB2_SYNTHESIS_LOW: [f32; 4] = [
    0.482_962_913_144_534_1,
    0.836_516_303_737_807_9,
    0.224_143_868_042_013_4,
    -0.129_409_522_551_260_4,
];

/// High-pass synthesis coefficients for the db2 wavelet.
pub const DB2_SYNTHESIS_HIGH: [f32; 4] = [
    -0.129_409_522_551_260_4,
    -0.224_143_868_042_013_4,
    0.836_516_303_737_807_9,
    -0.482_962_913_144_534_1,
=======
/// Daubechies-4 low-pass decomposition filter coefficients.
/// Each value represents a tap of the scaling filter used during the forward transform.
pub const DB4_FORWARD_LOWPASS: [f32; 8] = [
    -0.010597401785069032, // h0: first smoothing coefficient
    0.0328830116668852,    // h1: second smoothing coefficient
    0.030841381835560764,  // h2: third smoothing coefficient
    -0.18703481171909309,  // h3: fourth smoothing coefficient
    -0.027983769416859854, // h4: fifth smoothing coefficient
    0.6308807679298589,    // h5: sixth smoothing coefficient
    0.7148465705529157,    // h6: seventh smoothing coefficient
    0.2303778133088965,    // h7: eighth smoothing coefficient
];

/// Daubechies-4 high-pass decomposition filter coefficients.
/// Applied during the forward transform to compute detail components.
pub const DB4_FORWARD_HIGHPASS: [f32; 8] = [
    -0.2303778133088965,   // g0: first detail coefficient
    0.7148465705529157,    // g1: second detail coefficient
    -0.6308807679298589,   // g2: third detail coefficient
    -0.027983769416859854, // g3: fourth detail coefficient
    0.18703481171909309,   // g4: fifth detail coefficient
    0.030841381835560764,  // g5: sixth detail coefficient
    -0.0328830116668852,   // g6: seventh detail coefficient
    -0.010597401785069032, // g7: eighth detail coefficient
];

/// Daubechies-4 low-pass reconstruction filter coefficients.
/// These coefficients rebuild the approximation component during the inverse transform.
pub const DB4_INVERSE_LOWPASS: [f32; 8] = [
    0.2303778133088965,    // g0: first reconstruction coefficient
    0.7148465705529157,    // g1: second reconstruction coefficient
    0.6308807679298589,    // g2: third reconstruction coefficient
    -0.027983769416859854, // g3: fourth reconstruction coefficient
    -0.18703481171909309,  // g4: fifth reconstruction coefficient
    0.030841381835560764,  // g5: sixth reconstruction coefficient
    0.0328830116668852,    // g6: seventh reconstruction coefficient
    -0.010597401785069032, // g7: eighth reconstruction coefficient
];

/// Daubechies-4 high-pass reconstruction filter coefficients.
/// These values rebuild the detail component during the inverse transform.
pub const DB4_INVERSE_HIGHPASS: [f32; 8] = [
    -0.010597401785069032, // h0: first reconstruction detail coefficient
    -0.0328830116668852,   // h1: second reconstruction detail coefficient
    0.030841381835560764,  // h2: third reconstruction detail coefficient
    0.18703481171909309,   // h3: fourth reconstruction detail coefficient
    -0.027983769416859854, // h4: fifth reconstruction detail coefficient
    -0.6308807679298589,   // h5: sixth reconstruction detail coefficient
    0.7148465705529157,    // h6: seventh reconstruction detail coefficient
    -0.2303778133088965,   // h7: eighth reconstruction detail coefficient
>>>>>>> 39578f9c
];

/// Errors produced by wavelet operations.
#[derive(Debug, Clone, PartialEq, Eq)]
pub enum WaveletError {
    /// The input length was odd when an even length was required.
    InputLengthOdd { len: usize },
    /// The buffers provided to the inverse transform did not match in size.
    BufferSizeMismatch { avg: usize, diff: usize },
}

impl fmt::Display for WaveletError {
    fn fmt(&self, f: &mut fmt::Formatter<'_>) -> fmt::Result {
        match self {
            WaveletError::InputLengthOdd { len } => {
                write!(f, "input length {} is not even", len)
            }
            WaveletError::BufferSizeMismatch { avg, diff } => {
                write!(
                    f,
                    "average buffer length {} does not match detail buffer length {}",
                    avg, diff
                )
            }
        }
    }
}

#[cfg(feature = "std")]
impl std::error::Error for WaveletError {}

/// Output of a batch forward transform: averages and detail coefficients for
/// each input signal.
type BatchForwardOutput = (Vec<Vec<f32>>, Vec<Vec<f32>>);

/// Output of a batch multi-level forward transform: final approximations and
/// per-level detail coefficients for each input signal.
type MultiLevelForwardOutput = (Vec<Vec<f32>>, Vec<Vec<Vec<f32>>>);

/// Forward Haar wavelet transform (single level)
///
/// # Errors
/// Returns [`WaveletError::InputLengthOdd`] when the input length is not even.
pub fn haar_forward(input: &[f32]) -> Result<(Vec<f32>, Vec<f32>), WaveletError> {
    if input.len() % HAAR_PAIR_LEN != 0 {
        return Err(WaveletError::InputLengthOdd { len: input.len() });
    }
    let n = input.len() / HAAR_PAIR_LEN;
    let mut avg = vec![0.0; n];
    let mut diff = vec![0.0; n];
    for i in 0..n {
        avg[i] = (input[HAAR_PAIR_LEN * i] + input[HAAR_PAIR_LEN * i + 1]) * HAAR_SCALE;
        diff[i] = (input[HAAR_PAIR_LEN * i] - input[HAAR_PAIR_LEN * i + 1]) * HAAR_SCALE;
    }
    Ok((avg, diff))
}

/// Inverse Haar wavelet transform (single level)
///
/// # Errors
/// Returns [`WaveletError::BufferSizeMismatch`] when `avg` and `diff` have different lengths.
pub fn haar_inverse(avg: &[f32], diff: &[f32]) -> Result<Vec<f32>, WaveletError> {
    if avg.len() != diff.len() {
        return Err(WaveletError::BufferSizeMismatch {
            avg: avg.len(),
            diff: diff.len(),
        });
    }
    let n = avg.len();
    let mut output = vec![0.0; n * HAAR_PAIR_LEN];
    for i in 0..n {
        output[HAAR_PAIR_LEN * i] = avg[i] + diff[i];
        output[HAAR_PAIR_LEN * i + 1] = avg[i] - diff[i];
    }
    Ok(output)
}

/// Batch Haar forward transform
///
/// # Errors
/// Propagates any error returned by [`haar_forward`].
#[allow(clippy::type_complexity)]
pub fn batch_forward(inputs: &[Vec<f32>]) -> Result<(Vec<Vec<f32>>, Vec<Vec<f32>>), WaveletError> {
    let mut avgs = Vec::with_capacity(inputs.len());
    let mut diffs = Vec::with_capacity(inputs.len());
    for input in inputs {
        let (avg, diff) = haar_forward(input)?;
        avgs.push(avg);
        diffs.push(diff);
    }
    Ok((avgs, diffs))
}
/// Batch Haar inverse transform
///
/// # Errors
/// Propagates any error returned by [`haar_inverse`].
pub fn batch_inverse(avgs: &[Vec<f32>], diffs: &[Vec<f32>]) -> Result<Vec<Vec<f32>>, WaveletError> {
    avgs.iter()
        .zip(diffs.iter())
        .map(|(a, d)| haar_inverse(a, d))
        .collect()
}

/// Multi-level decomposition using a single-level forward function.
///
/// # Errors
/// Propagates any error produced by the provided `forward` function.
pub fn multi_level_forward<F>(
    input: &[f32],
    levels: usize,
    forward: F,
) -> Result<(Vec<f32>, Vec<Vec<f32>>), WaveletError>
where
    F: Fn(&[f32]) -> Result<(Vec<f32>, Vec<f32>), WaveletError>,
{
    let mut current = input.to_vec();
    let mut details = Vec::with_capacity(levels);
    for _ in 0..levels {
        if current.len() % HAAR_PAIR_LEN != 0 {
            if let Some(&last) = current.last() {
                current.push(last);
            }
        }
        let (avg, diff) = forward(&current)?;
        details.push(diff);
        current = avg;
    }
    Ok((current, details))
}

/// Multi-level reconstruction using a single-level inverse function.
///
/// # Errors
/// Propagates any error produced by the provided `inverse` function.
pub fn multi_level_inverse<F>(
    approx: &[f32],
    details: &[Vec<f32>],
    inverse: F,
) -> Result<Vec<f32>, WaveletError>
where
    F: Fn(&[f32], &[f32]) -> Result<Vec<f32>, WaveletError>,
{
    let mut current = approx.to_vec();
    for d in details.iter().rev() {
        if current.len() < d.len() {
            return Err(WaveletError::BufferSizeMismatch {
                avg: current.len(),
                diff: d.len(),
            });
        } else if current.len() > d.len() {
            current.truncate(d.len());
        }
        current = inverse(&current, d)?;
    }
    Ok(current)
}

/// Batch multi-level decomposition.
///
/// # Errors
/// Propagates any error produced by [`multi_level_forward`].
#[allow(clippy::type_complexity)]
pub fn multi_level_forward_batch<F>(
    inputs: &[Vec<f32>],
    levels: usize,
    forward: F,
) -> Result<MultiLevelForwardOutput, WaveletError>
where
    F: Fn(&[f32]) -> Result<(Vec<f32>, Vec<f32>), WaveletError>,
{
    let mut avgs = Vec::with_capacity(inputs.len());
    let mut diffs = Vec::with_capacity(inputs.len());
    for input in inputs {
        let (avg, diff_levels) = multi_level_forward(input, levels, &forward)?;
        avgs.push(avg);
        diffs.push(diff_levels);
    }
    Ok((avgs, diffs))
}

/// Batch multi-level reconstruction.
///
/// # Errors
/// Propagates any error produced by [`multi_level_inverse`].
pub fn multi_level_inverse_batch<F>(
    avgs: &[Vec<f32>],
    diffs: &[Vec<Vec<f32>>],
    inverse: F,
) -> Result<Vec<Vec<f32>>, WaveletError>
where
    F: Fn(&[f32], &[f32]) -> Result<Vec<f32>, WaveletError>,
{
    avgs.iter()
        .zip(diffs.iter())
        .map(|(a, d)| multi_level_inverse(a, d, &inverse))
        .collect()
}

/// MCU/stack-only, const-generic, in-place Haar wavelet forward (N must be even, no heap)
/// Output buffers avg and diff must be of length N/2.
pub fn haar_forward_inplace_stack<const N: usize>(
    input: &[f32; N],
    avg: &mut [f32],
    diff: &mut [f32],
) {
    let n = N / HAAR_PAIR_LEN;
    assert!(
        avg.len() == n && diff.len() == n,
        "Output buffers must be of length N/2"
    );
    for i in 0..n {
        avg[i] = (input[HAAR_PAIR_LEN * i] + input[HAAR_PAIR_LEN * i + 1]) * HAAR_SCALE;
        diff[i] = (input[HAAR_PAIR_LEN * i] - input[HAAR_PAIR_LEN * i + 1]) * HAAR_SCALE;
    }
}

/// MCU/stack-only, const-generic, in-place Haar wavelet inverse (N must be even, no heap)
/// Output buffer out must be of length 2*N.
pub fn haar_inverse_inplace_stack<const N: usize>(avg: &[f32], diff: &[f32], out: &mut [f32]) {
    let n = avg.len();
    assert!(
        diff.len() == n && out.len() == HAAR_PAIR_LEN * n,
        "Output buffer must be of length 2*N"
    );
    for i in 0..n {
        out[HAAR_PAIR_LEN * i] = avg[i] + diff[i];
        out[HAAR_PAIR_LEN * i + 1] = avg[i] - diff[i];
    }
}

/// Daubechies-2 (db2) wavelet transform (single level)
/// Note: For short signals, perfect roundtrip is not guaranteed due to mathematical boundary effects.
/// This is a property of the db2 wavelet, not a bug in the implementation.
pub fn db2_forward(input: &[f32]) -> (Vec<f32>, Vec<f32>) {
    let n = input.len() / 2;
    let mut approx = vec![0.0; n];
    let mut detail = vec![0.0; n];
    let len = input.len();
    // Symmetric extension helper: reflect indices outside the signal range.
    let reflect = |mut idx: isize| -> f32 {
        let n = len as isize;
        while idx < 0 || idx >= n {
            idx = if idx < 0 { -idx } else { 2 * (n - 1) - idx };
        }
        input[idx as usize]
    };
    for i in 0..n {
        let j = 2 * i as isize;
        for k in 0..4 {
            let sample = reflect(j + k as isize);
            approx[i] += DB2_ANALYSIS_LOW[k] * sample;
            detail[i] += DB2_ANALYSIS_HIGH[k] * sample;
        }
    }
    (approx, detail)
}
/// Daubechies-2 (db2) inverse wavelet transform (single level)
/// Standard implementation: upsample, convolve with synthesis filters, symmetric extension.
pub fn db2_inverse(approx: &[f32], detail: &[f32]) -> Vec<f32> {
    let n = approx.len();
    let len = n * 2;
    let mut output = vec![0.0; len];
    // Symmetric extension helper: reflect indices outside the signal range.
    let reflect = |mut idx: isize| -> usize {
        let n = len as isize;
        while idx < 0 || idx >= n {
            idx = if idx < 0 { -idx } else { 2 * (n - 1) - idx };
        }
        idx as usize
    };
    // Upsample and convolve with synthesis filters.
    for i in 0..n {
        let j = 2 * i;
        for k in 0..4 {
            let idx = reflect(j as isize + k as isize);
            output[idx] += DB2_SYNTHESIS_LOW[k] * approx[i] + DB2_SYNTHESIS_HIGH[k] * detail[i];
        }
    }
    output
}
/// Batch db2 forward transform
pub fn db2_forward_batch(inputs: &[Vec<f32>]) -> (Vec<Vec<f32>>, Vec<Vec<f32>>) {
    let mut avgs = Vec::with_capacity(inputs.len());
    let mut diffs = Vec::with_capacity(inputs.len());
    for input in inputs {
        let (avg, diff) = db2_forward(input);
        avgs.push(avg);
        diffs.push(diff);
    }
    (avgs, diffs)
}
/// Batch db2 inverse transform
pub fn db2_inverse_batch(avgs: &[Vec<f32>], diffs: &[Vec<f32>]) -> Vec<Vec<f32>> {
    avgs.iter()
        .zip(diffs.iter())
        .map(|(a, d)| db2_inverse(a, d))
        .collect()
}

/// Daubechies-4 (db4) wavelet transform (single level).
///
/// # Errors
/// Returns [`WaveletError::InputLengthOdd`] when the input length is not even.
pub fn db4_forward(input: &[f32]) -> Result<(Vec<f32>, Vec<f32>), WaveletError> {
    if input.len() % HAAR_PAIR_LEN != 0 {
        return Err(WaveletError::InputLengthOdd { len: input.len() });
    }
    let n = input.len() / HAAR_PAIR_LEN;
    let mut approx = vec![0.0; n];
    let mut detail = vec![0.0; n];
    let len = input.len();
    let reflect = |mut idx: isize| -> f32 {
        let n = len as isize;
        while idx < 0 || idx >= n {
            if idx < 0 {
                idx = -idx;
            } else {
                idx = 2 * (n - 1) - idx;
            }
        }
        input[idx as usize]
    };
    for i in 0..n {
        let j = 2 * i as isize;
        for k in 0..DB4_FORWARD_LOWPASS.len() {
            let val = reflect(j + k as isize);
            approx[i] += DB4_FORWARD_LOWPASS[k] * val;
            detail[i] += DB4_FORWARD_HIGHPASS[k] * val;
        }
    }
    Ok((approx, detail))
}

/// Daubechies-4 (db4) inverse wavelet transform (single level).
///
/// # Errors
/// Returns [`WaveletError::BufferSizeMismatch`] when `approx` and `detail` differ in length.
pub fn db4_inverse(approx: &[f32], detail: &[f32]) -> Result<Vec<f32>, WaveletError> {
    if approx.len() != detail.len() {
        return Err(WaveletError::BufferSizeMismatch {
            avg: approx.len(),
            diff: detail.len(),
        });
    }
    let n = approx.len();
    let len = n * HAAR_PAIR_LEN;
    let mut output = vec![0.0; len];
    let reflect = |mut idx: isize| -> usize {
        let n = len as isize;
        while idx < 0 || idx >= n {
            if idx < 0 {
                idx = -idx;
            } else {
                idx = 2 * (n - 1) - idx;
            }
        }
        idx as usize
    };
    for i in 0..n {
        let j = 2 * i;
        for k in 0..DB4_INVERSE_LOWPASS.len() {
            let idx = reflect(j as isize + k as isize);
            output[idx] += DB4_INVERSE_LOWPASS[k] * approx[i] + DB4_INVERSE_HIGHPASS[k] * detail[i];
        }
    }
    Ok(output)
}

/// Symlet-4 (sym4) wavelet transform (single level)
pub fn sym4_forward(input: &[f32]) -> (Vec<f32>, Vec<f32>) {
    let n = input.len() / 2;
    let mut approx = vec![0.0; n];
    let mut detail = vec![0.0; n];
    let h = [
        -0.07576571478927333,
        -0.02963552764599851,
        0.49761866763201545,
        0.8037387518059161,
        0.29785779560527736,
        -0.09921954357684722,
        -0.012603967262037833,
        0.0322231006040427,
    ];
    let g = [
        -0.0322231006040427,
        -0.012603967262037833,
        0.09921954357684722,
        0.29785779560527736,
        -0.8037387518059161,
        0.49761866763201545,
        0.02963552764599851,
        -0.07576571478927333,
    ];
    let len = input.len();
    let reflect = |mut idx: isize| -> f32 {
        let n = len as isize;
        while idx < 0 || idx >= n {
            if idx < 0 {
                idx = -idx;
            } else {
                idx = 2 * (n - 1) - idx;
            }
        }
        input[idx as usize]
    };
    for i in 0..n {
        let j = 2 * i as isize;
        for k in 0..8 {
            let val = reflect(j + k as isize);
            approx[i] += h[k] * val;
            detail[i] += g[k] * val;
        }
    }
    (approx, detail)
}

/// Symlet-4 (sym4) inverse wavelet transform (single level)
pub fn sym4_inverse(approx: &[f32], detail: &[f32]) -> Vec<f32> {
    let n = approx.len();
    let len = n * 2;
    let mut output = vec![0.0; len];
    let g = [
        0.0322231006040427,
        -0.012603967262037833,
        -0.09921954357684722,
        0.29785779560527736,
        0.8037387518059161,
        0.49761866763201545,
        -0.02963552764599851,
        -0.07576571478927333,
    ];
    let h = [
        -0.07576571478927333,
        0.02963552764599851,
        0.49761866763201545,
        -0.8037387518059161,
        0.29785779560527736,
        0.09921954357684722,
        -0.012603967262037833,
        -0.0322231006040427,
    ];
    let reflect = |mut idx: isize| -> usize {
        let n = len as isize;
        while idx < 0 || idx >= n {
            if idx < 0 {
                idx = -idx;
            } else {
                idx = 2 * (n - 1) - idx;
            }
        }
        idx as usize
    };
    for i in 0..n {
        let j = 2 * i;
        for k in 0..8 {
            let idx = reflect(j as isize + k as isize);
            output[idx] += g[k] * approx[i] + h[k] * detail[i];
        }
    }
    output
}

/// Coiflet-1 (coif1) wavelet transform (single level)
pub fn coif1_forward(input: &[f32]) -> (Vec<f32>, Vec<f32>) {
    let n = input.len() / 2;
    let mut approx = vec![0.0; n];
    let mut detail = vec![0.0; n];
    let h = [
        -0.015655728135791993,
        -0.07273261951252645,
        0.3848648468648578,
        0.8525720202116004,
        0.3378976624574818,
        -0.07273261951252645,
    ];
    let g = [
        0.07273261951252645,
        0.3378976624574818,
        -0.8525720202116004,
        0.3848648468648578,
        0.07273261951252645,
        -0.015655728135791993,
    ];
    let len = input.len();
    let reflect = |mut idx: isize| -> f32 {
        let n = len as isize;
        while idx < 0 || idx >= n {
            if idx < 0 {
                idx = -idx;
            } else {
                idx = 2 * (n - 1) - idx;
            }
        }
        input[idx as usize]
    };
    for i in 0..n {
        let j = 2 * i as isize;
        for k in 0..6 {
            let val = reflect(j + k as isize);
            approx[i] += h[k] * val;
            detail[i] += g[k] * val;
        }
    }
    (approx, detail)
}

/// Coiflet-1 (coif1) inverse wavelet transform (single level)
pub fn coif1_inverse(approx: &[f32], detail: &[f32]) -> Vec<f32> {
    let n = approx.len();
    let len = n * 2;
    let mut output = vec![0.0; len];
    let g = [
        -0.07273261951252645,
        0.3378976624574818,
        0.8525720202116004,
        0.3848648468648578,
        -0.07273261951252645,
        -0.015655728135791993,
    ];
    let h = [
        -0.015655728135791993,
        0.07273261951252645,
        0.3848648468648578,
        -0.8525720202116004,
        0.3378976624574818,
        0.07273261951252645,
    ];
    let reflect = |mut idx: isize| -> usize {
        let n = len as isize;
        while idx < 0 || idx >= n {
            if idx < 0 {
                idx = -idx;
            } else {
                idx = 2 * (n - 1) - idx;
            }
        }
        idx as usize
    };
    for i in 0..n {
        let j = 2 * i;
        for k in 0..6 {
            let idx = reflect(j as isize + k as isize);
            output[idx] += g[k] * approx[i] + h[k] * detail[i];
        }
    }
    output
}

/// Multi-level Haar forward transform.
/// Pads odd-length inputs by repeating the last sample to avoid indexing errors.
///
/// # Errors
/// Propagates any error from [`haar_forward`].
pub fn haar_forward_multi(
    input: &[f32],
    levels: usize,
) -> Result<(Vec<f32>, Vec<Vec<f32>>), WaveletError> {
    multi_level_forward(input, levels, haar_forward)
}

/// Multi-level Haar inverse transform.
/// Truncates intermediate buffers when necessary to maintain valid lengths.
///
/// # Errors
/// Propagates any error from [`haar_inverse`].
pub fn haar_inverse_multi(avg: &[f32], details: &[Vec<f32>]) -> Result<Vec<f32>, WaveletError> {
    multi_level_inverse(avg, details, haar_inverse)
}
pub fn db2_forward_multi(
    input: &[f32],
    levels: usize,
) -> Result<(Vec<f32>, Vec<Vec<f32>>), WaveletError> {
    multi_level_forward(input, levels, |x| Ok(db2_forward(x)))
}
pub fn db2_inverse_multi(avg: &[f32], details: &[Vec<f32>]) -> Result<Vec<f32>, WaveletError> {
    multi_level_inverse(avg, details, |a, d| Ok(db2_inverse(a, d)))
}
/// Multi-level db4 forward transform.
/// Mirrors edge samples to handle boundaries and avoid index errors.
///
/// # Errors
/// Propagates any error from [`db4_forward`].
pub fn db4_forward_multi(
    input: &[f32],
    levels: usize,
) -> Result<(Vec<f32>, Vec<Vec<f32>>), WaveletError> {
    multi_level_forward(input, levels, db4_forward)
}

/// Multi-level db4 inverse transform.
/// Truncates intermediate buffers when padding was applied during decomposition.
///
/// # Errors
/// Propagates any error from [`db4_inverse`].
pub fn db4_inverse_multi(avg: &[f32], details: &[Vec<f32>]) -> Result<Vec<f32>, WaveletError> {
    multi_level_inverse(avg, details, db4_inverse)
}
pub fn sym4_forward_multi(
    input: &[f32],
    levels: usize,
) -> Result<(Vec<f32>, Vec<Vec<f32>>), WaveletError> {
    multi_level_forward(input, levels, |x| Ok(sym4_forward(x)))
}
pub fn sym4_inverse_multi(avg: &[f32], details: &[Vec<f32>]) -> Result<Vec<f32>, WaveletError> {
    multi_level_inverse(avg, details, |a, d| Ok(sym4_inverse(a, d)))
}
pub fn coif1_forward_multi(
    input: &[f32],
    levels: usize,
) -> Result<(Vec<f32>, Vec<Vec<f32>>), WaveletError> {
    multi_level_forward(input, levels, |x| Ok(coif1_forward(x)))
}
pub fn coif1_inverse_multi(avg: &[f32], details: &[Vec<f32>]) -> Result<Vec<f32>, WaveletError> {
    multi_level_inverse(avg, details, |a, d| Ok(coif1_inverse(a, d)))
}

#[cfg(all(feature = "internal-tests", test))]
mod tests {
    use super::*;
    #[test]
    /// Verifies that forward and inverse Haar transforms round-trip accurately.
    fn test_haar_wavelet_roundtrip() {
        let x = [1.0, 2.0, 3.0, 4.0];
        let (avg, diff) = haar_forward(&x).unwrap();
        let recon = haar_inverse(&avg, &diff).unwrap();
        for (a, b) in x.iter().zip(recon.iter()) {
            assert!((a - b).abs() < 1e-5, "{} vs {}", a, b);
        }
    }

    #[test]
    /// Ensures an error is returned for odd-length input slices.
    fn test_haar_forward_odd_length_error() {
        let x = [1.0, 2.0, 3.0];
        match haar_forward(&x) {
            Err(WaveletError::InputLengthOdd { len }) => assert_eq!(len, 3),
            other => panic!("unexpected result: {:?}", other),
        }
    }

    #[test]
    /// Ensures an error is returned when buffers for inverse differ in size.
    fn test_haar_inverse_mismatch_error() {
        let avg = [1.0, 2.0];
        let diff = [1.0];
        match haar_inverse(&avg, &diff) {
            Err(WaveletError::BufferSizeMismatch { avg: a, diff: d }) => {
                assert_eq!((a, d), (2, 1))
            }
            other => panic!("unexpected result: {:?}", other),
        }
    }
}

#[cfg(all(feature = "internal-tests", test))]
mod batch_tests {
    use super::*;
    #[test]
    /// Checks that batch Haar transform round-trips multiple signals.
    fn test_haar_batch_roundtrip() {
        let xs = vec![vec![1.0, 2.0, 3.0, 4.0], vec![5.0, 6.0, 7.0, 8.0]];
        let (avgs, diffs) = batch_forward(&xs).unwrap();
        let recon = batch_inverse(&avgs, &diffs).unwrap();
        for (orig, rec) in xs.iter().zip(recon.iter()) {
            for (a, b) in orig.iter().zip(rec.iter()) {
                assert!((a - b).abs() < 1e-5);
            }
        }
    }
}

#[cfg(all(feature = "internal-tests", test))]
mod db2_tests {
    use super::*;
    #[test]
    /// Validates db2 wavelet batch round-trip within acceptable error.
    fn test_db2_batch_roundtrip() {
        // For short signals, db2 is not perfectly invertible due to boundary effects.
        // This test demonstrates the limitation: the error is small relative to the signal.
        let xs = vec![
            vec![1.0, 2.0, 3.0, 4.0, 5.0, 6.0, 7.0, 8.0],
            vec![5.0, 6.0, 7.0, 8.0, 1.0, 2.0, 3.0, 4.0],
        ];
        let (avgs, diffs) = db2_forward_batch(&xs);
        let recon = db2_inverse_batch(&avgs, &diffs);
        let mut max_err = 0.0;
        let mut max_val = 0.0;
        for (orig, rec) in xs.iter().zip(recon.iter()) {
            for (a, b) in orig.iter().zip(rec.iter()) {
                let err = (a - b).abs();
                if err > max_err {
                    max_err = err;
                }
                if a.abs() > max_val {
                    max_val = a.abs();
                }
            }
        }
        // For short signals, db2 is not suitable for strict roundtrip. Error should be less than the max signal value.
        assert!(
            max_err < max_val,
            "max error for db2 roundtrip: {} (max signal value: {})",
            max_err,
            max_val
        );
    }
    #[test]
    /// Confirms Haar batch transforms are lossless for even-length inputs.
    fn test_haar_batch_roundtrip_strict() {
        // Haar wavelet is perfectly invertible for all signal lengths
        let xs = vec![
            vec![1.0, 2.0, 3.0, 4.0, 5.0, 6.0, 7.0, 8.0],
            vec![5.0, 6.0, 7.0, 8.0, 1.0, 2.0, 3.0, 4.0],
        ];
        let (avgs, diffs) = batch_forward(&xs).unwrap();
        let recon = batch_inverse(&avgs, &diffs).unwrap();
        for (orig, rec) in xs.iter().zip(recon.iter()) {
            for (a, b) in orig.iter().zip(rec.iter()) {
                assert!((a - b).abs() < 1e-6, "{} vs {}", a, b);
            }
        }
    }
}

#[cfg(all(feature = "internal-tests", test))]
mod multilevel_tests {
    use super::*;

    #[test]
    /// Verifies multi-level Haar transforms reconstruct the original signal.
    fn test_haar_multi_roundtrip() {
        let x = vec![1.0, 2.0, 3.0, 4.0, 5.0, 6.0, 7.0, 8.0];
        let (a, d) = haar_forward_multi(&x, 3).unwrap();
        let recon = haar_inverse_multi(&a, &d).unwrap();
        for (o, r) in x.iter().zip(recon.iter()) {
            assert!((o - r).abs() < 1e-5);
        }
    }
}

#[cfg(all(feature = "internal-tests", test))]
mod additional_tests {
    use super::*;

    #[test]
    /// Validates in-place stack-only Haar transform round-trip.
    fn test_haar_inplace_stack_roundtrip() {
        let input = [1.0_f32, 2.0, 3.0, 4.0];
        let mut avg = [0.0_f32; 2];
        let mut diff = [0.0_f32; 2];
        haar_forward_inplace_stack(&input, &mut avg[..], &mut diff[..]);

        let mut out = [0.0_f32; 4];
        // const generic parameter is inferred from avg length (2)
        haar_inverse_inplace_stack::<2>(&avg[..], &diff[..], &mut out[..]);
        for (a, b) in input.iter().zip(out.iter()) {
            assert!((a - b).abs() < 1e-5, "{} vs {}", a, b);
        }
    }

    #[test]
    /// Ensures batch multi-level transforms reconstruct inputs.
    fn test_multi_level_batch_roundtrip() {
        let inputs = vec![vec![1.0, 2.0, 3.0, 4.0], vec![5.0, 6.0, 7.0, 8.0]];
        let (avgs, diffs) = multi_level_forward_batch(&inputs, 2, haar_forward).unwrap();
        let recon = multi_level_inverse_batch(&avgs, &diffs, haar_inverse).unwrap();
        for (orig, rec) in inputs.iter().zip(recon.iter()) {
            for (a, b) in orig.iter().zip(rec.iter()) {
                assert!((a - b).abs() < 1e-5, "{} vs {}", a, b);
            }
        }
    }

    #[test]
    /// Checks single-level db2 wavelet transform round-trip within error bounds.
    fn test_db2_single_roundtrip() {
        let x = vec![1.0, 2.0, 3.0, 4.0, 5.0, 6.0, 7.0, 8.0];
        let (a, d) = db2_forward(&x);
        let recon = db2_inverse(&a, &d);
        let mut max_err = 0.0;
        let mut max_val = 0.0;
        for (orig, rec) in x.iter().zip(recon.iter()) {
            let err = (orig - rec).abs();
            if err > max_err {
                max_err = err;
            }
            if orig.abs() > max_val {
                max_val = orig.abs();
            }
        }
        assert!(
            max_err < max_val,
            "max error for db2 roundtrip: {} (max signal value: {})",
            max_err,
            max_val
        );
    }

    #[test]
    /// Ensures sym4 and coif1 multi-level transforms complete without errors.
    fn test_sym4_and_coif1_multi_roundtrip() {
        let x = vec![1.0, 2.0, 3.0, 4.0, 5.0, 6.0, 7.0, 8.0];

        let (sa, sd) = sym4_forward_multi(&x, 2).unwrap();
        let srecon = sym4_inverse_multi(&sa, &sd).unwrap();
        assert_eq!(srecon.len(), x.len());

        let (ca, cd) = coif1_forward_multi(&x, 2).unwrap();
        let crecon = coif1_inverse_multi(&ca, &cd).unwrap();
        assert_eq!(crecon.len(), x.len());
    }
}<|MERGE_RESOLUTION|>--- conflicted
+++ resolved
@@ -20,38 +20,6 @@
 /// Scaling factor applied when computing averages and differences.
 pub const HAAR_SCALE: f32 = 0.5;
 
-<<<<<<< HEAD
-/// Low-pass analysis coefficients for the Daubechies-2 (db2) wavelet.
-pub const DB2_ANALYSIS_LOW: [f32; 4] = [
-    0.482_962_913_144_534_1,
-    0.836_516_303_737_807_9,
-    0.224_143_868_042_013_4,
-    -0.129_409_522_551_260_4,
-];
-
-/// High-pass analysis coefficients for the db2 wavelet.
-pub const DB2_ANALYSIS_HIGH: [f32; 4] = [
-    -0.129_409_522_551_260_4,
-    -0.224_143_868_042_013_4,
-    0.836_516_303_737_807_9,
-    -0.482_962_913_144_534_1,
-];
-
-/// Low-pass synthesis coefficients for the db2 wavelet.
-pub const DB2_SYNTHESIS_LOW: [f32; 4] = [
-    0.482_962_913_144_534_1,
-    0.836_516_303_737_807_9,
-    0.224_143_868_042_013_4,
-    -0.129_409_522_551_260_4,
-];
-
-/// High-pass synthesis coefficients for the db2 wavelet.
-pub const DB2_SYNTHESIS_HIGH: [f32; 4] = [
-    -0.129_409_522_551_260_4,
-    -0.224_143_868_042_013_4,
-    0.836_516_303_737_807_9,
-    -0.482_962_913_144_534_1,
-=======
 /// Daubechies-4 low-pass decomposition filter coefficients.
 /// Each value represents a tap of the scaling filter used during the forward transform.
 pub const DB4_FORWARD_LOWPASS: [f32; 8] = [
@@ -102,7 +70,6 @@
     -0.6308807679298589,   // h5: sixth reconstruction detail coefficient
     0.7148465705529157,    // h6: seventh reconstruction detail coefficient
     -0.2303778133088965,   // h7: eighth reconstruction detail coefficient
->>>>>>> 39578f9c
 ];
 
 /// Errors produced by wavelet operations.
