--- conflicted
+++ resolved
@@ -794,14 +794,9 @@
 mod tests {
     use super::*;
     // Only the complex type and scalar FFT implementation are required for tests.
-<<<<<<< HEAD
-    // Import the strategy enum explicitly to enable strategy-specific calls.
-    use crate::fft::{Complex32, FftStrategy, ScalarFftImpl};
-=======
     #[cfg(feature = "parallel")]
     use crate::fft::FftStrategy;
     use crate::fft::{Complex32, ScalarFftImpl};
->>>>>>> 8057c918
 
     #[test]
     fn test_stft_istft_frame_roundtrip() {
