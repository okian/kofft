//! Short-Time Fourier Transform (STFT) utilities.
//!
//! # Examples
//!
//! Batch STFT/ISTFT:
//! ```no_run
//! use kofft::stft::{stft, istft};
//! use kofft::window::hann;
//! use kofft::fft::ScalarFftImpl;
//!
//! let signal = vec![1.0, 2.0, 3.0, 4.0];
//! let window = hann(2);
//! let hop = 1;
//! let fft = ScalarFftImpl::<f32>::default();
//! let mut frames = vec![vec![]; 4];
//! stft(&signal, &window, hop, &mut frames, &fft).unwrap();
//! let mut out = vec![0.0; signal.len()];
//! let mut scratch = vec![0.0; out.len()];
//! istft(&mut frames, &window, hop, &mut out, &mut scratch, &fft).unwrap();
//! ```
//!
//! Streaming STFT:
//! ```no_run
//! use kofft::stft::{StftStream, istft};
//! use kofft::window::hann;
//! use kofft::fft::{Complex32, ScalarFftImpl};
//!
//! let signal = vec![1.0, 2.0, 3.0, 4.0];
//! let window = hann(2);
//! let hop = 1;
//! let fft = ScalarFftImpl::<f32>::default();
//! let mut stream = StftStream::new(&signal, &window, hop, &fft).unwrap();
//! let mut frames = Vec::new();
//! let mut buf = vec![Complex32::new(0.0, 0.0); window.len()];
//! while stream.next_frame(&mut buf).unwrap() {
//!     frames.push(buf.clone());
//! }
//! let mut out = vec![0.0; signal.len()];
//! let mut scratch = vec![0.0; out.len()];
//! istft(&mut frames, &window, hop, &mut out, &mut scratch, &fft).unwrap();
//! ```
//!
//! Streaming ISTFT:
//! ```no_run
//! use kofft::stft::{StftStream, IstftStream};
//! use kofft::window::hann;
//! use kofft::fft::{Complex32, ScalarFftImpl};
//!
//! let signal = vec![1.0, 2.0, 3.0, 4.0];
//! let window = hann(2);
//! let hop = 1;
//! let fft = ScalarFftImpl::<f32>::default();
//! let mut stft_stream = StftStream::new(&signal, &window, hop, &fft).unwrap();
//! let mut istft_stream = IstftStream::new(window.len(), hop, &window, &fft).unwrap();
//! let mut frame = vec![Complex32::new(0.0, 0.0); window.len()];
//! let mut out = Vec::new();
//! while stft_stream.next_frame(&mut frame).unwrap() {
//!     out.extend_from_slice(istft_stream.push_frame(&mut frame).unwrap());
//! }
//! out.extend_from_slice(istft_stream.flush());
//! ```

#[cfg(not(all(feature = "wasm", feature = "simd")))]
compile_error!("stft requires `wasm` and `simd` features to be enabled");

extern crate alloc;
use crate::fft::{Complex32, FftError, FftImpl};
use alloc::vec;
#[cfg(feature = "parallel")]
use core::mem::take; // for efficiently resetting buffers without reallocations

/// Minimum normalization denominator to avoid division by zero and unstable
/// amplification when overlap-adding STFT frames. Any accumulated window power
/// below this threshold is treated as silence.
const NORM_EPSILON: f32 = 1e-8;

/// Extra padding multiplier used when allocating internal buffers for streaming
/// ISTFT. The padding ensures enough headroom for overlap-add operations without
/// frequent reallocations while keeping memory usage bounded.
const STREAM_PAD_MULTIPLIER: usize = 2;

/// Compute the STFT of a real-valued signal.
///
/// - `signal`: input signal (real, length N)
/// - `window`: window function (length win_len)
/// - `hop_size`: hop size between frames
/// - `output`: output frames (each frame is Vec<Complex32> of length win_len)
/// - `fft`: FFT implementation to reuse cached plans
///
/// Returns `Ok(())` on success.
///
/// # Errors
///
/// - [`FftError::InvalidHopSize`] if `hop_size` is zero or exceeds `window.len()`.
/// - [`FftError::MismatchedLengths`] if `output` does not contain exactly the
///   number of frames required or the window is empty.
pub fn stft<Fft: FftImpl<f32>>(
    signal: &[f32],
    window: &[f32],
    hop_size: usize,
    output: &mut [alloc::vec::Vec<Complex32>],
    fft: &Fft,
) -> Result<(), FftError> {
    if hop_size == 0 || hop_size > window.len() {
        return Err(FftError::InvalidHopSize);
    }
    let win_len = window.len();
    if win_len == 0 {
        return Err(FftError::MismatchedLengths);
    }
    let required = signal.len().div_ceil(hop_size);
    if output.len() != required {
        return Err(FftError::MismatchedLengths);
    }
    for (frame_idx, frame) in output.iter_mut().enumerate() {
        let start = frame_idx * hop_size;
        frame.resize(win_len, Complex32::new(0.0, 0.0));
        for i in 0..win_len {
            let x = if start + i < signal.len() {
                signal[start + i] * window[i]
            } else {
                0.0
            };
            frame[i] = Complex32::new(x, 0.0);
        }
        fft.fft(frame)?;
    }
    Ok(())
}

#[cfg(all(feature = "parallel", test))]
/// Tests covering the parallel STFT implementation and its thread-safety
/// guarantees.
mod parallel_tests {
    use super::*;
    use crate::fft::{Complex32, FftError, FftImpl, FftStrategy, ScalarFftImpl};
    use alloc::vec::Vec;
    use std::sync::{
        atomic::{AtomicUsize, Ordering},
        Mutex,
    };

    /// Length of the synthetic test signal.
    const SIG_LEN: usize = 8;
    /// Length of the analysis window applied in tests.
    const WIN_LEN: usize = 4;
    /// Hop size between adjacent frames used in tests.
    const HOP: usize = 2;

    /// FFT wrapper counting the number of calls to detect data races.
    #[derive(Default)]
    struct CountingFft {
        /// Underlying scalar FFT implementation reused across frames.
        inner: Mutex<ScalarFftImpl<f32>>,
        /// Atomic counter incremented on each FFT invocation.
        calls: AtomicUsize,
    }

    impl FftImpl<f32> for CountingFft {
        /// Perform an FFT while atomically incrementing the call counter.
        fn fft(&self, input: &mut [Complex32]) -> Result<(), FftError> {
            // Increment atomically to ensure thread-safe mutation.
            self.calls.fetch_add(1, Ordering::SeqCst);
            self.inner.lock().unwrap().fft(input)
        }
        /// Delegate to the inner implementation for inverse FFT.
        fn ifft(&self, input: &mut [Complex32]) -> Result<(), FftError> {
            self.inner.lock().unwrap().ifft(input)
        }
        /// Delegate strided FFT to the inner implementation.
        fn fft_strided(
            &self,
            input: &mut [Complex32],
            stride: usize,
            scratch: &mut [Complex32],
        ) -> Result<(), FftError> {
            self.inner
                .lock()
                .unwrap()
                .fft_strided(input, stride, scratch)
        }
        /// Delegate strided inverse FFT to the inner implementation.
        fn ifft_strided(
            &self,
            input: &mut [Complex32],
            stride: usize,
            scratch: &mut [Complex32],
        ) -> Result<(), FftError> {
            self.inner
                .lock()
                .unwrap()
                .ifft_strided(input, stride, scratch)
        }
        /// Delegate out-of-place strided FFT to the inner implementation.
        fn fft_out_of_place_strided(
            &self,
            input: &[Complex32],
            in_stride: usize,
            output: &mut [Complex32],
            out_stride: usize,
        ) -> Result<(), FftError> {
            self.inner
                .lock()
                .unwrap()
                .fft_out_of_place_strided(input, in_stride, output, out_stride)
        }
        /// Delegate out-of-place strided IFFT to the inner implementation.
        fn ifft_out_of_place_strided(
            &self,
            input: &[Complex32],
            in_stride: usize,
            output: &mut [Complex32],
            out_stride: usize,
        ) -> Result<(), FftError> {
            self.inner
                .lock()
                .unwrap()
                .ifft_out_of_place_strided(input, in_stride, output, out_stride)
        }
        /// Delegate strategy-based FFT to the inner implementation.
        fn fft_with_strategy(
            &self,
            input: &mut [Complex32],
            strategy: FftStrategy,
        ) -> Result<(), FftError> {
            self.inner
                .lock()
                .unwrap()
                .fft_with_strategy(input, strategy)
        }
    }

    /// Ensure parallel STFT matches sequential STFT output.
    #[test]
    fn parallel_matches_sequential() {
        let signal: [f32; SIG_LEN] = [1.0, 2.0, 3.0, 4.0, 5.0, 6.0, 7.0, 8.0];
        let window: [f32; WIN_LEN] = [1.0; WIN_LEN];
        let frames_needed = SIG_LEN.div_ceil(HOP);
        let mut seq_frames = vec![vec![Complex32::zero(); WIN_LEN]; frames_needed];
        let mut par_frames = vec![vec![Complex32::zero(); WIN_LEN]; frames_needed];
        let fft = CountingFft::default();
        // Sequential reference implementation.
        stft(&signal, &window, HOP, &mut seq_frames, &fft).unwrap();
        // Parallel computation under test.
        parallel(&signal, &window, HOP, &mut par_frames, &fft).unwrap();
        assert_eq!(seq_frames, par_frames);
    }

    /// Verify that insufficient output frames return an error.
    #[test]
    fn parallel_mismatched_output_len() {
        let signal: [f32; SIG_LEN] = [0.0; SIG_LEN];
        let window: [f32; WIN_LEN] = [0.0; WIN_LEN];
        let mut frames: Vec<Vec<Complex32>> = vec![]; // Too short on purpose.
        let fft = CountingFft::default();
        let res = parallel(&signal, &window, HOP, &mut frames, &fft);
        assert!(matches!(res, Err(FftError::MismatchedLengths)));
    }

    /// Verify that zero hop size fails fast.
    #[test]
    fn parallel_invalid_hop() {
        let signal: [f32; SIG_LEN] = [0.0; SIG_LEN];
        let window: [f32; WIN_LEN] = [0.0; WIN_LEN];
        let mut frames = vec![vec![Complex32::zero(); WIN_LEN]; 1];
        let fft = CountingFft::default();
        let res = parallel(&signal, &window, 0, &mut frames, &fft);
        assert!(matches!(res, Err(FftError::InvalidHopSize)));
    }

    /// Ensure each frame triggers exactly one FFT call with no data races.
    #[test]
    fn parallel_counts_calls() {
        let signal: [f32; SIG_LEN] = [0.0; SIG_LEN];
        let window: [f32; WIN_LEN] = [1.0; WIN_LEN];
        let frames_needed = SIG_LEN.div_ceil(HOP);
        let mut frames = vec![vec![Complex32::zero(); WIN_LEN]; frames_needed];
        let fft = CountingFft::default();
        parallel(&signal, &window, HOP, &mut frames, &fft).unwrap();
        assert_eq!(fft.calls.load(Ordering::SeqCst), frames_needed);
    }
}

/// Compute the inverse STFT of frequency-domain frames in-place.
///
/// - `frames`: mutable frequency-domain frames (each of length `window.len()`)
/// - `window`: synthesis window
/// - `hop_size`: hop size between frames
/// - `output`: buffer to receive the reconstructed signal
/// - `scratch`: scratch buffer for overlap-add normalization (length = `output.len()`)
/// - `fft`: FFT implementation to reuse cached plans
///
/// Returns `Ok(())` on success.
///
/// # Errors
///
/// - [`FftError::InvalidHopSize`] if `hop_size` is zero or exceeds
///   `window.len()`.
/// - [`FftError::MismatchedLengths`] if frame, window, or buffer sizes are
///   inconsistent.
pub fn istft<Fft: FftImpl<f32>>(
    frames: &mut [alloc::vec::Vec<Complex32>],
    window: &[f32],
    hop_size: usize,
    output: &mut [f32],
    scratch: &mut [f32],
    fft: &Fft,
) -> Result<(), FftError> {
    if hop_size == 0 || hop_size > window.len() {
        return Err(FftError::InvalidHopSize);
    }
    if scratch.len() != output.len() {
        return Err(FftError::MismatchedLengths);
    }
    let win_len = window.len();
    if win_len == 0 {
        return Err(FftError::MismatchedLengths);
    }
    let required = if frames.is_empty() {
        0
    } else {
        (frames.len() - 1) * hop_size + win_len
    };
    if output.len() != required {
        return Err(FftError::MismatchedLengths);
    }
    // Clear normalization buffer before accumulating window power.
    scratch.fill(0.0);
    // Overlap-add
    for (frame_idx, frame) in frames.iter_mut().enumerate() {
        let start = frame_idx * hop_size;
        if frame.len() != win_len {
            return Err(FftError::MismatchedLengths);
        }
        fft.ifft(frame)?;
        for i in 0..win_len {
            output[start + i] += frame[i].re * window[i];
            scratch[start + i] += window[i] * window[i];
        }
    }
    // Normalize by window sum
    for i in 0..output.len() {
        if scratch[i] > NORM_EPSILON {
            output[i] /= scratch[i];
        }
    }
    Ok(())
}
/// Streaming STFT helper.
///
/// See the module-level documentation for an example.
pub struct StftStream<'a, Fft: crate::fft::FftImpl<f32>> {
    signal: &'a [f32],
    window: &'a [f32],
    hop_size: usize,
    pos: usize,
    fft: &'a Fft,
}

impl<'a, Fft: crate::fft::FftImpl<f32>> StftStream<'a, Fft> {
    /// Create a streaming STFT iterator over `signal`.
    ///
    /// Validates hop size and window length to prevent misaligned frames.
    pub fn new(
        signal: &'a [f32],
        window: &'a [f32],
        hop_size: usize,
        fft: &'a Fft,
    ) -> Result<Self, FftError> {
        if hop_size == 0 || hop_size > window.len() {
            return Err(FftError::InvalidHopSize);
        }
        if window.is_empty() {
            return Err(FftError::MismatchedLengths);
        }
        Ok(Self {
            signal,
            window,
            hop_size,
            pos: 0,
            fft,
        })
    }

    /// Compute the next FFT frame into `out`.
    ///
    /// Returns `Ok(true)` while frames remain or `Ok(false)` when the end of
    /// the signal is reached. Errors if `out` does not match the window length.
    pub fn next_frame(&mut self, out: &mut [Complex32]) -> Result<bool, FftError> {
        let win_len = self.window.len();
        if out.len() != win_len {
            return Err(FftError::MismatchedLengths);
        }
        if self.pos >= self.signal.len() {
            return Ok(false);
        }
        for (i, out_i) in out.iter_mut().enumerate() {
            let x = if self.pos + i < self.signal.len() {
                self.signal[self.pos + i] * self.window[i]
            } else {
                0.0
            };
            *out_i = Complex32::new(x, 0.0);
        }
        self.fft.fft(out)?;
        self.pos += self.hop_size;
        Ok(true)
    }
}

#[cfg(feature = "parallel")]
/// Parallel Short-Time Fourier Transform (STFT).
///
/// # Why parallel?
/// Computing large numbers of FFT frames can be expensive.  This variant uses
/// [`rayon`](https://crates.io/crates/rayon) to distribute the work across
/// threads for improved throughput.
///
/// # Safety and thread guarantees
/// The FFT instance is borrowed immutably by each worker thread.  The type
/// parameter therefore requires [`Sync`] so that sharing a reference across
/// threads is sound.  No mutable access occurs and the closure captures only
/// shared references, preventing data races.
///
/// # Parameters
/// - `signal`: input real-valued samples
/// - `window`: analysis window applied per frame
/// - `hop_size`: hop size between adjacent frames
/// - `output`: pre-allocated buffer for FFT frames
/// - `fft`: FFT implementation reused across frames
///
/// # Errors
///
/// - [`FftError::InvalidHopSize`] if `hop_size` is zero or exceeds `window.len()`.
/// - [`FftError::MismatchedLengths`] when `output` does not contain exactly the
///   required number of frames or the window is empty.
///
/// # Examples
/// ```ignore
/// use kofft::stft::parallel;
/// use kofft::window::hann;
/// use kofft::fft::ScalarFftImpl;
/// let signal = vec![0.0; 8];
/// let window = hann(4);
/// let mut frames = vec![vec![]; 4];
/// let fft = ScalarFftImpl::<f32>::default();
/// parallel(&signal, &window, 2, &mut frames, &fft).unwrap();
/// ```ignore
pub fn parallel<Fft: FftImpl<f32> + Sync>(
    signal: &[f32],
    window: &[f32],
    hop_size: usize,
    output: &mut [alloc::vec::Vec<Complex32>],
    fft: &Fft,
) -> Result<(), FftError> {
    use rayon::prelude::*;
    if hop_size == 0 || hop_size > window.len() {
        return Err(FftError::InvalidHopSize);
    }
    let win_len = window.len();
    if win_len == 0 {
        return Err(FftError::MismatchedLengths);
    }
    let required = signal.len().div_ceil(hop_size);
    if output.len() != required {
        return Err(FftError::MismatchedLengths);
    }
    // Pre-size frames to avoid repeated allocations in the parallel loop
    for frame in output.iter_mut() {
        frame.resize(win_len, Complex32::zero());
    }
    output
        .par_iter_mut()
        .enumerate()
        .try_for_each(|(frame_idx, frame)| {
            let start = frame_idx * hop_size;
            for i in 0..win_len {
                let x = if start + i < signal.len() {
                    signal[start + i] * window[i]
                } else {
                    0.0
                };
                frame[i] = Complex32::new(x, 0.0);
            }
            // `fft` is an immutable reference shared between threads.  The
            // `Sync` bound on `Fft` guarantees that concurrent calls are safe.
            fft.fft(frame)
        })
}

#[cfg(feature = "parallel")]
/// Inverse STFT using Rayon for parallel synthesis.
///
/// Requires the `parallel` feature, which enables the [`rayon`](https://crates.io/crates/rayon) dependency.
///
/// * `frames` - frequency-domain frames
/// * `window` - synthesis window
/// * `hop_size` - hop size between frames
/// * `output` - buffer to receive the reconstructed signal
/// * `fft` - FFT implementation to reuse cached plans
///
/// # Errors
///
/// - [`FftError::InvalidHopSize`] if `hop_size` is zero or exceeds
///   `window.len()`.
/// - [`FftError::MismatchedLengths`] if frame or buffer sizes are inconsistent.
///
/// # Examples
/// ```ignore
/// use kofft::stft::inverse_parallel;
/// use kofft::window::hann;
/// use kofft::fft::ScalarFftImpl;
/// let window = hann(4);
/// let frames = vec![vec![kofft::Complex32::zero(); 4]; 4];
/// let mut out = vec![0.0; 8];
/// let fft = ScalarFftImpl::<f32>::default();
/// inverse_parallel(&frames, &window, 2, &mut out, &fft).unwrap();
/// ```
pub fn inverse_parallel<Fft: FftImpl<f32> + Sync>(
    frames: &[alloc::vec::Vec<Complex32>],
    window: &[f32],
    hop_size: usize,
    output: &mut [f32],
    fft: &Fft,
) -> Result<(), FftError> {
    use rayon::prelude::*;
    if hop_size == 0 || hop_size > window.len() {
        return Err(FftError::InvalidHopSize);
    }
    let win_len = window.len();
    if win_len == 0 {
        return Err(FftError::MismatchedLengths);
    }
    let required = if frames.is_empty() {
        0
    } else {
        (frames.len() - 1) * hop_size + win_len
    };
    if output.len() != required {
        return Err(FftError::MismatchedLengths);
    }
    type Accum = (usize, alloc::vec::Vec<f32>, alloc::vec::Vec<f32>);
    type AccumResult = Result<alloc::vec::Vec<Accum>, FftError>;
    let partials: AccumResult = frames
        .par_iter()
        .enumerate()
        .map_init(
            || {
                (
                    vec![Complex32::new(0.0, 0.0); win_len],
                    vec![0.0f32; win_len],
                    vec![0.0f32; win_len],
                )
            },
            |(time_buf, acc, norm), (frame_idx, frame)| {
                if frame.len() != win_len {
                    return Err(FftError::MismatchedLengths);
                }
                let start = frame_idx * hop_size;
                time_buf.copy_from_slice(frame);
                fft.ifft(time_buf)?;
                // `acc` and `norm` are emptied by `take` at the end of the previous
                // iteration. Resize them here to restore capacity without reallocating.
                if acc.len() < win_len {
                    acc.resize(win_len, 0.0);
                    norm.resize(win_len, 0.0);
                }
                for i in 0..win_len {
                    acc[i] = time_buf[i].re * window[i];
                    norm[i] = window[i] * window[i];
                }
                // Move the accumulated data out for this frame while leaving the
                // buffers empty for reuse in the next iteration.
                let acc_frame = take(acc);
                let norm_frame = take(norm);
                Ok((start, acc_frame, norm_frame))
            },
        )
        .collect();
    let partials = partials?;
    output.fill(0.0);
    let mut norm = alloc::vec::Vec::with_capacity(output.len());
    norm.resize(output.len(), 0.0);
    for (start, acc_frame, norm_frame) in partials {
        for i in 0..win_len {
            let idx = start + i;
            output[idx] += acc_frame[i];
            norm[idx] += norm_frame[i];
        }
    }
    for i in 0..output.len() {
        if norm[i] > NORM_EPSILON {
            output[i] /= norm[i];
        } else {
            output[i] = 0.0;
        }
    }
    Ok(())
}

/// Streaming, no_std, no-alloc STFT: process one frame at a time using fixed-size buffers.
///
/// - `signal`: input signal (real)
/// - `window`: window function
/// - `start`: start index in signal
/// - `frame_out`: output buffer for FFT frame (length = window.len())
/// - `fft`: FFT instance implementing [`FftImpl`]
///
/// Returns Ok(()) on success, or FftError on failure.
#[inline]
pub fn frame<Fft: FftImpl<f32>>(
    signal: &[f32],
    window: &[f32],
    start: usize,
    frame_out: &mut [Complex32],
    fft: &Fft,
) -> Result<(), FftError> {
    let win_len = window.len();
    for i in 0..win_len {
        let x = if start + i < signal.len() {
            signal[start + i] * window[i]
        } else {
            0.0
        };
        frame_out[i] = Complex32::new(x, 0.0);
    }
    fft.fft(frame_out)
}

/// Streaming, no_std, no-alloc ISTFT: process one frame at a time using fixed-size buffers.
///
/// - `frame`: input FFT frame (length = window.len())
/// - `window`: window function
/// - `start`: start index in output
/// - `output`: output buffer (real, overlap-add)
/// - `fft`: FFT instance implementing [`FftImpl`]
///
/// Returns Ok(()) on success, or FftError on failure.
#[inline]
pub fn inverse_frame<Fft: FftImpl<f32>>(
    frame: &mut [Complex32],
    window: &[f32],
    start: usize,
    output: &mut [f32],
    fft: &Fft,
) -> Result<(), FftError> {
    let win_len = window.len();
    fft.ifft(frame)?;
    for i in 0..win_len {
        if start + i < output.len() {
            output[start + i] += frame[i].re * window[i];
        }
    }
    Ok(())
}

/// Streaming inverse STFT (ISTFT) helper implementing overlap-add with
/// normalization.
///
/// Frames are pushed using [`push_frame`], which returns the next `hop` samples
/// of the reconstructed signal. After the final frame has been processed, call
/// [`flush`](IstftStream::flush) to obtain the remaining samples.
pub struct IstftStream<'a, Fft: crate::fft::FftImpl<f32>> {
    win_len: usize,
    hop: usize,
    window: &'a [f32],
    fft: &'a Fft,
    buffer: alloc::vec::Vec<f32>,
    /// Buffer storing the sum of squared window values for normalization.
    norm_buf: alloc::vec::Vec<f32>,
    buf_pos: usize,
    out_pos: usize,
    frame_count: usize,
}

impl<'a, Fft: crate::fft::FftImpl<f32>> IstftStream<'a, Fft> {
    /// Create a streaming inverse STFT processor.
    ///
    /// Validates hop size and window length to avoid misaligned overlap-add
    /// during reconstruction.
    pub fn new(
        win_len: usize,
        hop: usize,
        window: &'a [f32],
        fft: &'a Fft,
    ) -> Result<Self, FftError> {
        if hop == 0 || hop > win_len {
            return Err(FftError::InvalidHopSize);
        }
        if window.len() != win_len || win_len == 0 {
            return Err(FftError::MismatchedLengths);
        }
        let buffer = vec![0.0f32; win_len + hop * STREAM_PAD_MULTIPLIER];
        let norm_buf = vec![0.0f32; win_len + hop * STREAM_PAD_MULTIPLIER];
        Ok(Self {
            win_len,
            hop,
            window,
            fft,
            buffer,
            norm_buf,
            buf_pos: 0,
            out_pos: 0,
            frame_count: 0,
        })
    }

    /// Feed in the next STFT frame and obtain a slice of normalized output samples.
    ///
    /// Returns a slice of length `hop` containing the next chunk of time-domain
    /// signal. Remaining samples after all frames have been pushed can be
    /// retrieved via [`flush`]. Errors if the provided frame length does not
    /// match `win_len`.
    pub fn push_frame(&mut self, frame: &mut [crate::fft::Complex32]) -> Result<&[f32], FftError> {
        if frame.len() != self.win_len {
            return Err(FftError::MismatchedLengths);
        }
        if self.buf_pos + self.win_len > self.buffer.len() {
            let shift = self.out_pos;
            self.buffer.copy_within(shift.., 0);
            self.norm_buf.copy_within(shift.., 0);
            self.buf_pos -= shift;
            self.out_pos = 0;
            for i in self.buf_pos + self.win_len - self.hop..self.buffer.len() {
                self.buffer[i] = 0.0;
                self.norm_buf[i] = 0.0;
            }
        }
        self.fft.ifft(frame)?;
        // Window and overlap-add
        for (i, sample) in frame.iter().enumerate().take(self.win_len) {
            let win = self.window[i];
            let val = sample.re * win;
            let idx = self.buf_pos + i;
            self.buffer[idx] += val;
            self.norm_buf[idx] += win * win;
        }
        self.frame_count += 1;
        // Output is available after the first frame
        let out_start = self.out_pos;
        let out_end = self.out_pos + self.hop;
        // Normalize output before returning
        for i in out_start..out_end {
            if self.norm_buf[i] > NORM_EPSILON {
                self.buffer[i] /= self.norm_buf[i];
            }
            self.norm_buf[i] = 0.0;
        }
        self.out_pos += self.hop;
        self.buf_pos += self.hop;
        for i in 0..self.hop {
            let idx = self.buf_pos + self.win_len - self.hop + i;
            if idx < self.buffer.len() {
                self.buffer[idx] = 0.0;
                self.norm_buf[idx] = 0.0;
            }
        }
        Ok(&self.buffer[out_start..out_end])
    }

    /// Return any remaining normalized samples after all frames have been
    /// processed.
    ///
    /// This should be called after the final frame is pushed to obtain the
    /// tail of the signal (`win_len - hop` samples). If no frames have been
    /// processed, this returns an empty slice. Subsequent calls will
    /// also return an empty slice.
    pub fn flush(&mut self) -> &[f32] {
        if self.frame_count == 0 {
            return &[];
        }
        let out_start = self.out_pos;
        let out_end = self.buf_pos + self.win_len - self.hop;
        if out_start >= out_end {
            return &[];
        }
        for i in out_start..out_end {
            if self.norm_buf[i] > NORM_EPSILON {
                self.buffer[i] /= self.norm_buf[i];
            }
            self.norm_buf[i] = 0.0;
        }
        self.out_pos = out_end;
        &self.buffer[out_start..out_end]
    }

    /// Current length of the internal buffer (for diagnostics and testing).
    pub fn buffer_len(&self) -> usize {
        self.buffer.len()
    }
}

#[cfg(all(feature = "internal-tests", test))]
mod tests {
    use super::*;
<<<<<<< HEAD
    // Import FFT traits and types for constructing test FFT wrappers.
    use crate::fft::{Complex32, FftError, FftImpl, FftStrategy, ScalarFftImpl};
=======
    use alloc::vec;
    // Only the complex type and scalar FFT implementation are required for tests.
    use crate::fft::{Complex32, FftStrategy, ScalarFftImpl};
>>>>>>> 85bb68a9

    #[test]
    fn test_stft_istft_frame_roundtrip() {
        let fft = ScalarFftImpl::<f32>::default();
        let n: usize = 8;
        let win_len: usize = 4;
        let hop: usize = 2;
        let signal = [1.0, 2.0, 3.0, 4.0, 5.0, 6.0, 7.0, 8.0];
        let window = [1.0, 1.0, 1.0, 1.0];
        let mut output = [0.0f32; 8];
        let mut norm = [0.0f32; 8];
        let mut frame_buf = [Complex32::new(0.0, 0.0); 4];
        // STFT + ISTFT streaming
        let mut pos = 0;
        while pos < n {
            frame(&signal, &window, pos, &mut frame_buf, &fft).unwrap();
            inverse_frame(&mut frame_buf, &window, pos, &mut output, &fft).unwrap();
            for i in 0..win_len {
                if pos + i < n {
                    norm[pos + i] += window[i] * window[i];
                }
            }
            pos += hop;
        }
        for i in 0..n {
            if norm[i] > NORM_EPSILON {
                output[i] /= norm[i];
            }
        }
        for (a, b) in signal.iter().zip(output.iter()) {
            assert!((a - b).abs() < 1e-4, "{} vs {}", a, b);
        }
    }

    #[test]
    fn test_stft_istft_batch_roundtrip() {
        let n: usize = 8;
        let win_len: usize = 4;
        let hop: usize = 2;
        let signal = [1.0, 2.0, 3.0, 4.0, 5.0, 6.0, 7.0, 8.0];
        let window = [1.0, 1.0, 1.0, 1.0];
        let num_frames = n.div_ceil(hop);
        let mut frames = alloc::vec::Vec::new();
        for _ in 0..num_frames {
            frames.push(alloc::vec::Vec::with_capacity(win_len));
        }
        let fft = ScalarFftImpl::<f32>::default();
        stft(&signal, &window, hop, &mut frames, &fft).unwrap();
        let mut output = vec![0.0f32; n + win_len - hop];
        let mut scratch = vec![0.0f32; output.len()];
        istft(&mut frames, &window, hop, &mut output, &mut scratch, &fft).unwrap();
        for (a, b) in signal.iter().zip(output.iter().take(n)) {
            assert!((a - b).abs() < 1e-4, "{} vs {}", a, b);
        }
    }

    #[cfg(feature = "parallel")]
    #[test]
    fn test_stft_istft_parallel_roundtrip() {
        use std::sync::Mutex;

        struct SyncFft(Mutex<ScalarFftImpl<f32>>);
        impl Default for SyncFft {
            fn default() -> Self {
                Self(Mutex::new(ScalarFftImpl::<f32>::default()))
            }
        }
        impl FftImpl<f32> for SyncFft {
            fn fft(&self, input: &mut [Complex32]) -> Result<(), FftError> {
                self.0.lock().unwrap().fft(input)
            }
            fn ifft(&self, input: &mut [Complex32]) -> Result<(), FftError> {
                self.0.lock().unwrap().ifft(input)
            }
            fn fft_strided(
                &self,
                input: &mut [Complex32],
                stride: usize,
                scratch: &mut [Complex32],
            ) -> Result<(), FftError> {
                self.0.lock().unwrap().fft_strided(input, stride, scratch)
            }
            fn ifft_strided(
                &self,
                input: &mut [Complex32],
                stride: usize,
                scratch: &mut [Complex32],
            ) -> Result<(), FftError> {
                self.0.lock().unwrap().ifft_strided(input, stride, scratch)
            }
            fn fft_out_of_place_strided(
                &self,
                input: &[Complex32],
                in_stride: usize,
                output: &mut [Complex32],
                out_stride: usize,
            ) -> Result<(), FftError> {
                self.0
                    .lock()
                    .unwrap()
                    .fft_out_of_place_strided(input, in_stride, output, out_stride)
            }
            fn ifft_out_of_place_strided(
                &self,
                input: &[Complex32],
                in_stride: usize,
                output: &mut [Complex32],
                out_stride: usize,
            ) -> Result<(), FftError> {
                self.0
                    .lock()
                    .unwrap()
                    .ifft_out_of_place_strided(input, in_stride, output, out_stride)
            }
            fn fft_with_strategy(
                &self,
                input: &mut [Complex32],
                strategy: FftStrategy,
            ) -> Result<(), FftError> {
                self.0.lock().unwrap().fft_with_strategy(input, strategy)
            }
        }

        let n: usize = 8;
        let win_len: usize = 4;
        let hop: usize = 2;
        let signal = [1.0, 2.0, 3.0, 4.0, 5.0, 6.0, 7.0, 8.0];
        let window = [1.0, 1.0, 1.0, 1.0];
        let num_frames = n.div_ceil(hop);
        let mut frames = alloc::vec::Vec::new();
        for _ in 0..num_frames {
            frames.push(alloc::vec::Vec::with_capacity(win_len));
        }
        let fft = SyncFft::default();
        parallel(&signal, &window, hop, &mut frames, &fft).unwrap();
        let mut output = vec![0.0f32; n + win_len - hop];
        inverse_parallel(&frames, &window, hop, &mut output, &fft).unwrap();
        for (a, b) in signal.iter().zip(output.iter().take(n)) {
            assert!((a - b).abs() < 1e-4, "{} vs {}", a, b);
        }
    }
}

#[cfg(all(feature = "internal-tests", test))]
mod streaming_tests {
    use super::*;
    use crate::fft::{Complex32, ScalarFftImpl};
    use alloc::vec::Vec;

    #[test]
    fn test_stft_istft_stream_roundtrip() {
        let win_len = 4;
        let hop = 2;
        let window = vec![1.0f32; win_len];
        let signal = [1.0, 2.0, 3.0, 4.0, 5.0, 6.0, 7.0, 8.0];
        let fft = ScalarFftImpl::<f32>::default();
        let mut stft_stream = StftStream::new(&signal, &window, hop, &fft).unwrap();
        let mut frames = Vec::new();
        let mut frame = vec![Complex32::new(0.0, 0.0); win_len];
        while stft_stream.next_frame(&mut frame).unwrap() {
            frames.push(frame.clone());
        }
        let win_len = window.len();
        let mut output = vec![0.0f32; signal.len() + win_len - hop];
        let mut scratch = vec![0.0f32; output.len()];
        istft(&mut frames, &window, hop, &mut output, &mut scratch, &fft).unwrap();
        for (a, b) in signal.iter().zip(output.iter().take(signal.len())) {
            assert!((a - b).abs() < 1e-4, "{} vs {}", a, b);
        }
    }
}

#[cfg(all(feature = "internal-tests", test))]
mod edge_case_tests {
    use super::*;
    use crate::fft::{Complex32, ScalarFftImpl};
    use alloc::vec::Vec;

    #[test]
    fn test_empty_signal_batch() {
        let signal: [f32; 0] = [];
        let window = [1.0, 1.0, 1.0, 1.0];
        let mut frames: Vec<Vec<Complex32>> = Vec::new();
        let fft = ScalarFftImpl::<f32>::default();
        let res = stft(&signal, &window, 2, &mut frames, &fft);
        assert!(res.is_ok());
        let mut output = vec![];
        let mut scratch = vec![];
        let res = istft(&mut frames, &window, 2, &mut output, &mut scratch, &fft);
        assert!(res.is_ok());
    }

    #[test]
    fn test_mismatched_lengths_batch() {
        let window = [1.0, 1.0, 1.0, 1.0];
        let mut frames = vec![vec![Complex32::new(0.0, 0.0); 4]];
        // Output buffer too short
        let mut output = vec![0.0f32; 2];
        let mut scratch = vec![0.0f32; output.len()];
        let fft = ScalarFftImpl::<f32>::default();
        let res = istft(&mut frames, &window, 2, &mut output, &mut scratch, &fft);
        assert!(matches!(res, Err(FftError::MismatchedLengths)));
    }

    #[test]
    fn test_istft_frame_size_mismatch() {
        let window = [1.0, 1.0, 1.0, 1.0];
        // Frame shorter than window length
        let mut frames = vec![vec![Complex32::new(0.0, 0.0); 3]];
        let mut output = vec![0.0f32; 4];
        let mut scratch = vec![0.0f32; output.len()];
        let fft = ScalarFftImpl::<f32>::default();
        let res = istft(&mut frames, &window, 2, &mut output, &mut scratch, &fft);
        assert!(matches!(res, Err(FftError::MismatchedLengths)));
    }

    #[test]
    fn test_istft_stream_frame_size_mismatch() {
        let win_len = 4;
        let hop = 2;
        let window = vec![1.0f32; win_len];
        let fft = ScalarFftImpl::<f32>::default();
        let mut istft_stream = IstftStream::new(win_len, hop, &window, &fft).unwrap();
        let mut frame = vec![Complex32::new(0.0, 0.0); win_len - 1];
        let res = istft_stream.push_frame(&mut frame);
        assert!(matches!(res, Err(FftError::MismatchedLengths)));
    }

    #[test]
    fn test_zero_hop_size() {
        let signal = [1.0, 2.0, 3.0, 4.0];
        let window = [1.0, 1.0, 1.0, 1.0];
        let mut frames = vec![vec![Complex32::new(0.0, 0.0); 4]];
        let fft = ScalarFftImpl::<f32>::default();
        let res = stft(&signal, &window, 0, &mut frames, &fft);
        assert!(res.is_err());
    }

    #[test]
    fn test_all_zero_window() {
        let signal = [1.0, 2.0, 3.0, 4.0];
        let window = [0.0, 0.0, 0.0, 0.0];
        let hop = 2;
        let num_frames = signal.len().div_ceil(hop);
        let mut frames = vec![vec![Complex32::new(0.0, 0.0); window.len()]; num_frames];
        let fft = ScalarFftImpl::<f32>::default();
        stft(&signal, &window, hop, &mut frames, &fft).unwrap();
        for frame in &frames {
            for c in frame {
                assert_eq!(c.re, 0.0);
                assert_eq!(c.im, 0.0);
            }
        }
        let win_len = window.len();
        let mut output = vec![0.0f32; signal.len() + win_len - hop];
        let mut scratch = vec![0.0f32; output.len()];
        istft(&mut frames, &window, hop, &mut output, &mut scratch, &fft).unwrap();
        for &x in &output[..signal.len()] {
            assert_eq!(x, 0.0);
        }
    }

    #[test]
    fn test_hann_window() {
        let n: usize = 8;
        let win_len: usize = 4;
        let hop: usize = 2;
        let signal = [1.0, 2.0, 3.0, 4.0, 5.0, 6.0, 7.0, 8.0];
        let window: Vec<f32> = (0..win_len)
            .map(|i| 0.5 - 0.5 * (core::f32::consts::PI * 2.0 * i as f32 / win_len as f32).cos())
            .collect();
        let num_frames = n.div_ceil(hop);
        let mut frames = alloc::vec::Vec::new();
        for _ in 0..num_frames {
            frames.push(alloc::vec::Vec::with_capacity(win_len));
        }
        let fft = ScalarFftImpl::<f32>::default();
        stft(&signal, &window, hop, &mut frames, &fft).unwrap();
        let mut output = vec![0.0f32; n + win_len - hop];
        let mut scratch = vec![0.0f32; output.len()];
        istft(&mut frames, &window, hop, &mut output, &mut scratch, &fft).unwrap();
        // Should roughly reconstruct signal (Hann window has edge attenuation)
        for (a, b) in signal.iter().zip(output.iter().take(n)) {
            assert!((a - b).abs() < 1.1, "{} vs {}", a, b);
        }
    }

    #[test]
    fn test_streaming_empty_signal() {
        let win_len = 4;
        let hop = 2;
        let window = vec![1.0f32; win_len];
        let fft = ScalarFftImpl::<f32>::default();
        let signal: [f32; 0] = [];
        let mut stft_stream = StftStream::new(&signal, &window, hop, &fft).unwrap();
        let mut istft_stream = IstftStream::new(win_len, hop, &window, &fft).unwrap();
        let mut output = Vec::new();
        let mut frame = vec![Complex32::new(0.0, 0.0); win_len];
        while stft_stream.next_frame(&mut frame).unwrap() {
            let out = istft_stream.push_frame(&mut frame).unwrap();
            output.extend_from_slice(out);
        }
        let tail = istft_stream.flush();
        output.extend_from_slice(tail);
        output.truncate(signal.len());
        assert!(output.is_empty());
        assert!(tail.is_empty());
    }

    #[test]
    fn test_tiny_window_threshold() {
        let signal = [1.0f32, 2.0];
        // Extremely small non-zero window ensures accumulated power stays below NORM_EPSILON
        let window = [1e-9, 1e-9];
        let required = signal.len().div_ceil(1);
        let mut frames = vec![vec![Complex32::new(0.0, 0.0); window.len()]; required];
        let fft = ScalarFftImpl::<f32>::default();
        stft(&signal, &window, 1, &mut frames, &fft).unwrap();
        let mut output = vec![0.0f32; signal.len() + window.len() - 1];
        let mut scratch = vec![0.0f32; output.len()];
        istft(&mut frames, &window, 1, &mut output, &mut scratch, &fft).unwrap();
        // With such a tiny window, normalization should treat the output as silence
        assert!(output
            .iter()
            .all(|x| x.is_finite() && x.abs() <= NORM_EPSILON));
    }
}

#[cfg(all(feature = "internal-tests", test))]
mod coverage_tests {
    use super::*;
    use crate::fft::{Complex32, ScalarFftImpl};
    use alloc::{format, vec::Vec};
    use proptest::prelude::*;

    #[test]
    fn test_stft_empty() {
        let signal: [f32; 0] = [];
        let window = [1.0, 1.0, 1.0, 1.0];
        let mut frames: Vec<Vec<Complex32>> = Vec::new();
        let fft = ScalarFftImpl::<f32>::default();
        let res = stft(&signal, &window, 2, &mut frames, &fft);
        assert!(res.is_ok());
    }
    #[test]
    fn test_stft_single_frame() {
        let signal = [1.0, 2.0, 3.0, 4.0];
        let window = [1.0, 1.0, 1.0, 1.0];
        let mut frames = vec![vec![Complex32::new(0.0, 0.0); 4]];
        let fft = ScalarFftImpl::<f32>::default();
        stft(&signal, &window, 4, &mut frames, &fft).unwrap();
        let mut output = vec![0.0f32; 4];
        let mut scratch = vec![0.0f32; output.len()];
        istft(&mut frames, &window, 4, &mut output, &mut scratch, &fft).unwrap();
        for (a, b) in signal.iter().zip(output.iter()) {
            assert!((a - b).abs() < 1e-4);
        }
    }
    #[test]
    fn test_stft_all_zeros() {
        let signal = [0.0; 8];
        let window = [1.0, 1.0, 1.0, 1.0];
        let mut frames = vec![vec![Complex32::new(0.0, 0.0); 4]; 2];
        let fft = ScalarFftImpl::<f32>::default();
        stft(&signal, &window, 4, &mut frames, &fft).unwrap();
        let mut output = vec![0.0f32; 8];
        let mut scratch = vec![0.0f32; output.len()];
        istft(&mut frames, &window, 4, &mut output, &mut scratch, &fft).unwrap();
        for &x in &output {
            assert_eq!(x, 0.0);
        }
    }
    #[test]
    fn test_stft_all_ones() {
        let signal = [1.0; 8];
        let window = [1.0, 1.0, 1.0, 1.0];
        let mut frames = vec![vec![Complex32::new(0.0, 0.0); 4]; 2];
        let fft = ScalarFftImpl::<f32>::default();
        stft(&signal, &window, 4, &mut frames, &fft).unwrap();
        let mut output = vec![0.0f32; 8];
        let mut scratch = vec![0.0f32; output.len()];
        istft(&mut frames, &window, 4, &mut output, &mut scratch, &fft).unwrap();
        for &x in &output {
            assert!(x > 0.0);
        }
    }
    #[test]
    fn test_stft_zero_hop() {
        let signal = [1.0, 2.0, 3.0, 4.0];
        let window = [1.0, 1.0, 1.0, 1.0];
        let mut frames = vec![vec![Complex32::new(0.0, 0.0); 4]];
        let fft = ScalarFftImpl::<f32>::default();
        let res = stft(&signal, &window, 0, &mut frames, &fft);
        assert!(res.is_err());
    }

    #[test]
    fn test_istft_zero_hop() {
        let window = [1.0, 1.0, 1.0, 1.0];
        let mut frames = vec![vec![Complex32::new(0.0, 0.0); 4]];
        let mut out = vec![0.0f32; 4];
        let mut scratch = vec![0.0f32; out.len()];
        let fft = ScalarFftImpl::<f32>::default();
        let res = istft(&mut frames, &window, 0, &mut out, &mut scratch, &fft);
        assert!(res.is_err());
    }

    #[test]
    fn test_stft_stream_iteration() {
        let signal = [1.0, 2.0, 3.0, 4.0, 5.0];
        let window = [1.0, 1.0, 1.0, 1.0];
        let fft = ScalarFftImpl::<f32>::default();
        let mut stream = StftStream::new(&signal, &window, 2, &fft).unwrap();
        let mut buf = vec![Complex32::new(0.0, 0.0); 4];
        assert!(stream.next_frame(&mut buf).unwrap());
        while stream.next_frame(&mut buf).unwrap() {}
    }

    #[test]
    fn test_stream_buffer_mismatch() {
        let signal = [1.0, 2.0, 3.0, 4.0];
        let window = [1.0, 1.0, 1.0, 1.0];
        let fft = ScalarFftImpl::<f32>::default();
        let mut stream = StftStream::new(&signal, &window, 2, &fft).unwrap();
        let mut buf = vec![Complex32::new(0.0, 0.0); 3];
        assert_eq!(
            stream.next_frame(&mut buf).unwrap_err(),
            FftError::MismatchedLengths
        );
    }

    #[test]
    fn test_stft_stream_invalid_hop() {
        let signal = [1.0, 2.0, 3.0, 4.0];
        let window = [1.0, 1.0, 1.0, 1.0];
        let fft = ScalarFftImpl::<f32>::default();
        assert!(StftStream::new(&signal, &window, 0, &fft).is_err());
    }
    #[test]
    fn test_stft_all_zero_window() {
        let signal = [1.0, 2.0, 3.0, 4.0];
        let window = [0.0, 0.0, 0.0, 0.0];
        let hop = 2;
        let num_frames = signal.len().div_ceil(hop);
        let mut frames = vec![vec![Complex32::new(0.0, 0.0); window.len()]; num_frames];
        let fft = ScalarFftImpl::<f32>::default();
        stft(&signal, &window, hop, &mut frames, &fft).unwrap();
        for frame in &frames {
            for c in frame {
                assert_eq!(c.re, 0.0);
                assert_eq!(c.im, 0.0);
            }
        }
        let win_len = window.len();
        let mut output = vec![0.0f32; signal.len() + win_len - hop];
        let mut scratch = vec![0.0f32; output.len()];
        istft(&mut frames, &window, hop, &mut output, &mut scratch, &fft).unwrap();
        for &x in &output[..signal.len()] {
            assert_eq!(x, 0.0);
        }
    }
    proptest! {
        #[test]
        fn prop_stft_istft_roundtrip(len in 8usize..64, hop in 1usize..8, win_len in 2usize..16, ref signal in proptest::collection::vec(-1000.0f32..1000.0, 64)) {
            let len = len.min(signal.len());
            let signal = &signal[..len];
            let win_len = win_len.min(len);
            let hop = hop.min(win_len);
            let window = vec![1.0f32; win_len];
            let num_frames = len.div_ceil(hop);
            let mut frames = alloc::vec::Vec::new();
            for _ in 0..num_frames {
                frames.push(alloc::vec::Vec::with_capacity(win_len));
            }
            let fft = ScalarFftImpl::<f32>::default();
            stft(signal, &window, hop, &mut frames, &fft).unwrap();
            let expected = (num_frames - 1) * hop + win_len;
            let mut output = vec![0.0f32; expected];
            let mut scratch = vec![0.0f32; output.len()];
            istft(&mut frames, &window, hop, &mut output, &mut scratch, &fft).unwrap();
            for (a, b) in signal.iter().zip(output.iter().take(len)) {
                prop_assert!((a - b).abs() < 1e-2);
            }
        }
    }
}<|MERGE_RESOLUTION|>--- conflicted
+++ resolved
@@ -793,14 +793,10 @@
 #[cfg(all(feature = "internal-tests", test))]
 mod tests {
     use super::*;
-<<<<<<< HEAD
     // Import FFT traits and types for constructing test FFT wrappers.
     use crate::fft::{Complex32, FftError, FftImpl, FftStrategy, ScalarFftImpl};
-=======
     use alloc::vec;
-    // Only the complex type and scalar FFT implementation are required for tests.
-    use crate::fft::{Complex32, FftStrategy, ScalarFftImpl};
->>>>>>> 85bb68a9
+
 
     #[test]
     fn test_stft_istft_frame_roundtrip() {
