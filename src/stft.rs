//! Short-Time Fourier Transform (STFT) utilities.
//!
//! # Examples
//!
//! Batch STFT/ISTFT:
//! ```no_run
//! use kofft::stft::{stft, istft};
//! use kofft::window::hann;
//! use kofft::fft::ScalarFftImpl;
//!
//! let signal = vec![1.0, 2.0, 3.0, 4.0];
//! let window = hann(2);
//! let hop = 1;
//! let fft = ScalarFftImpl::<f32>::default();
//! let mut frames = vec![vec![]; 4];
//! stft(&signal, &window, hop, &mut frames, &fft).unwrap();
//! let mut out = vec![0.0; signal.len()];
//! let mut scratch = vec![0.0; out.len()];
//! istft(&mut frames, &window, hop, &mut out, &mut scratch, &fft).unwrap();
//! ```
//!
//! Streaming STFT:
//! ```no_run
//! use kofft::stft::{StftStream, istft};
//! use kofft::window::hann;
//! use kofft::fft::{Complex32, ScalarFftImpl};
//!
//! let signal = vec![1.0, 2.0, 3.0, 4.0];
//! let window = hann(2);
//! let hop = 1;
//! let fft = ScalarFftImpl::<f32>::default();
//! let mut stream = StftStream::new(&signal, &window, hop, &fft).unwrap();
//! let mut frames = Vec::new();
//! let mut buf = vec![Complex32::new(0.0, 0.0); window.len()];
//! while stream.next_frame(&mut buf).unwrap() {
//!     frames.push(buf.clone());
//! }
//! let mut out = vec![0.0; signal.len()];
//! let mut scratch = vec![0.0; out.len()];
//! istft(&mut frames, &window, hop, &mut out, &mut scratch, &fft).unwrap();
//! ```
//!
//! Streaming ISTFT:
//! ```no_run
//! use kofft::stft::{StftStream, IstftStream};
//! use kofft::window::hann;
//! use kofft::fft::{Complex32, ScalarFftImpl};
//!
//! let signal = vec![1.0, 2.0, 3.0, 4.0];
//! let window = hann(2);
//! let hop = 1;
//! let fft = ScalarFftImpl::<f32>::default();
//! let mut stft_stream = StftStream::new(&signal, &window, hop, &fft).unwrap();
//! let mut istft_stream = IstftStream::new(window.len(), hop, &window, &fft).unwrap();
//! let mut frame = vec![Complex32::new(0.0, 0.0); window.len()];
//! let mut out = Vec::new();
//! while stft_stream.next_frame(&mut frame).unwrap() {
//!     out.extend_from_slice(istft_stream.push_frame(&mut frame).unwrap());
//! }
//! out.extend_from_slice(istft_stream.flush());
//! ```

#[cfg(not(all(feature = "wasm", feature = "simd")))]
compile_error!("stft requires `wasm` and `simd` features to be enabled");

extern crate alloc;
use crate::fft::{Complex32, FftError, FftImpl};
use alloc::vec;
<<<<<<< HEAD
use core::mem::take;
=======
#[cfg(feature = "parallel")]
use core::mem::take; // for efficiently resetting buffers without reallocations

/// Minimum normalization denominator to avoid division by zero and unstable
/// amplification when overlap-adding STFT frames. Any accumulated window power
/// below this threshold is treated as silence.
const NORM_EPSILON: f32 = 1e-8;
>>>>>>> 82449600

/// Compute the STFT of a real-valued signal.
///
/// - `signal`: input signal (real, length N)
/// - `window`: window function (length win_len)
/// - `hop_size`: hop size between frames
/// - `output`: output frames (each frame is Vec<Complex32> of length win_len)
/// - `fft`: FFT implementation to reuse cached plans
///
/// Returns Ok(()) on success, or FftError on failure.
pub fn stft<Fft: FftImpl<f32>>(
    signal: &[f32],
    window: &[f32],
    hop_size: usize,
    output: &mut [alloc::vec::Vec<Complex32>],
    fft: &Fft,
) -> Result<(), FftError> {
    if hop_size == 0 {
        return Err(FftError::InvalidHopSize);
    }
    let required = signal.len().div_ceil(hop_size);
    if output.len() < required {
        return Err(FftError::MismatchedLengths);
    }
    let win_len = window.len();
    for (frame_idx, frame) in output.iter_mut().enumerate() {
        let start = frame_idx * hop_size;
        frame.resize(win_len, Complex32::new(0.0, 0.0));
        for i in 0..win_len {
            let x = if start + i < signal.len() {
                signal[start + i] * window[i]
            } else {
                0.0
            };
            frame[i] = Complex32::new(x, 0.0);
        }
        fft.fft(frame)?;
    }
    Ok(())
}

/// Compute the inverse STFT of frequency-domain frames in-place.
///
/// - `frames`: mutable frequency-domain frames (each of length `window.len()`)
/// - `window`: synthesis window
/// - `hop_size`: hop size between frames
/// - `output`: buffer to receive the reconstructed signal
/// - `scratch`: scratch buffer for overlap-add normalization (length = `output.len()`)
/// - `fft`: FFT implementation to reuse cached plans
///
/// Returns Ok(()) on success, or [`FftError`] on failure.
pub fn istft<Fft: FftImpl<f32>>(
    frames: &mut [alloc::vec::Vec<Complex32>],
    window: &[f32],
    hop_size: usize,
    output: &mut [f32],
    scratch: &mut [f32],
    fft: &Fft,
) -> Result<(), FftError> {
    if hop_size == 0 {
        return Err(FftError::InvalidHopSize);
    }
    if scratch.len() != output.len() {
        return Err(FftError::MismatchedLengths);
    }
    let win_len = window.len();
    // Clear normalization buffer before accumulating window power.
    scratch.fill(0.0);
    // Overlap-add
    for (frame_idx, frame) in frames.iter_mut().enumerate() {
        let start = frame_idx * hop_size;
        if frame.len() != win_len {
            return Err(FftError::MismatchedLengths);
        }
        fft.ifft(frame)?;
        for i in 0..win_len {
            if start + i < output.len() {
                output[start + i] += frame[i].re * window[i];
                scratch[start + i] += window[i] * window[i];
            }
        }
    }
    // Normalize by window sum
    for i in 0..output.len() {
        if scratch[i] > NORM_EPSILON {
            output[i] /= scratch[i];
        }
    }
    Ok(())
}
/// Streaming STFT helper.
///
/// See the module-level documentation for an example.
pub struct StftStream<'a, Fft: crate::fft::FftImpl<f32>> {
    signal: &'a [f32],
    window: &'a [f32],
    hop_size: usize,
    pos: usize,
    fft: &'a Fft,
}

impl<'a, Fft: crate::fft::FftImpl<f32>> StftStream<'a, Fft> {
    pub fn new(
        signal: &'a [f32],
        window: &'a [f32],
        hop_size: usize,
        fft: &'a Fft,
    ) -> Result<Self, FftError> {
        if hop_size == 0 {
            return Err(FftError::InvalidHopSize);
        }
        Ok(Self {
            signal,
            window,
            hop_size,
            pos: 0,
            fft,
        })
    }
    pub fn next_frame(&mut self, out: &mut [Complex32]) -> Result<bool, FftError> {
        let win_len = self.window.len();
        if out.len() != win_len {
            return Err(FftError::MismatchedLengths);
        }
        if self.pos >= self.signal.len() {
            return Ok(false);
        }
        for (i, out_i) in out.iter_mut().enumerate() {
            let x = if self.pos + i < self.signal.len() {
                self.signal[self.pos + i] * self.window[i]
            } else {
                0.0
            };
            *out_i = Complex32::new(x, 0.0);
        }
        self.fft.fft(out)?;
        self.pos += self.hop_size;
        Ok(true)
    }
}

#[cfg(feature = "parallel")]
/// Compute the Short-Time Fourier Transform (STFT) of `signal` using Rayon for parallelism.
///
/// Requires the `parallel` feature, which enables the [`rayon`](https://crates.io/crates/rayon) dependency.
///
/// * `signal` - input real-valued signal
/// * `window` - analysis window
/// * `hop_size` - hop size between adjacent frames
/// * `output` - pre-allocated buffer for FFT frames
/// * `fft` - FFT implementation to reuse cached plans
///
/// Returns [`FftError::InvalidHopSize`] if `hop_size` is zero.
///
/// # Examples
/// ```ignore
/// use kofft::stft::parallel;
/// use kofft::window::hann;
/// use kofft::fft::ScalarFftImpl;
/// let signal = vec![0.0; 8];
/// let window = hann(4);
/// let mut frames = vec![vec![]; 4];
/// let fft = ScalarFftImpl::<f32>::default();
/// parallel(&signal, &window, 2, &mut frames, &fft).unwrap();
/// ```ignore
pub fn parallel<Fft: FftImpl<f32>>(
    signal: &[f32],
    window: &[f32],
    hop_size: usize,
    output: &mut [alloc::vec::Vec<Complex32>],
    fft: &Fft,
) -> Result<(), FftError> {
    use rayon::prelude::*;
    if hop_size == 0 {
        return Err(FftError::InvalidHopSize);
    }
    let win_len = window.len();
    // Pre-size frames to avoid repeated allocations in the parallel loop
    for frame in output.iter_mut() {
        frame.resize(win_len, Complex32::zero());
    }
    let fft_ptr = fft as *const Fft as usize;
    output
        .par_iter_mut()
        .enumerate()
        .try_for_each(|(frame_idx, frame)| {
            let start = frame_idx * hop_size;
            for i in 0..win_len {
                let x = if start + i < signal.len() {
                    signal[start + i] * window[i]
                } else {
                    0.0
                };
                frame[i] = Complex32::new(x, 0.0);
            }
            // SAFETY: `fft_ptr` is shared across threads. Callers must ensure
            // SAFETY: We cast the shared reference `fft` to a raw pointer (`fft_ptr`) outside the parallel loop,
            // and reconstruct a shared reference inside each thread. This is safe because:
            // - The original `fft` reference is valid for the entire duration of the parallel operation,
            //   and is not mutably aliased elsewhere.
            // - The pointer is only ever used to create shared (`&`) references, never mutable ones.
            // - The FFT implementation (`Fft`) must be both `Send` and `Sync`, so it is safe to share
            //   references to it across threads and to call its methods concurrently.
            // - It is the caller's responsibility to ensure that the provided `fft` instance upholds these
            //   thread safety guarantees for the duration of this function.
            let fft_ref = unsafe { &*(fft_ptr as *const Fft) };
            fft_ref.fft(frame)
        })
}

#[cfg(feature = "parallel")]
/// Inverse STFT using Rayon for parallel synthesis.
///
/// Requires the `parallel` feature, which enables the [`rayon`](https://crates.io/crates/rayon) dependency.
///
/// * `frames` - frequency-domain frames
/// * `window` - synthesis window
/// * `hop_size` - hop size between frames
/// * `output` - buffer to receive the reconstructed signal
/// * `fft` - FFT implementation to reuse cached plans
///
/// Returns [`FftError::InvalidHopSize`] if `hop_size` is zero.
///
/// # Examples
/// ```ignore
/// use kofft::stft::inverse_parallel;
/// use kofft::window::hann;
/// use kofft::fft::ScalarFftImpl;
/// let window = hann(4);
/// let frames = vec![vec![kofft::Complex32::zero(); 4]; 4];
/// let mut out = vec![0.0; 8];
/// let fft = ScalarFftImpl::<f32>::default();
/// inverse_parallel(&frames, &window, 2, &mut out, &fft).unwrap();
/// ```
pub fn inverse_parallel<Fft: FftImpl<f32> + Sync>(
    frames: &[alloc::vec::Vec<Complex32>],
    window: &[f32],
    hop_size: usize,
    output: &mut [f32],
    fft: &Fft,
) -> Result<(), FftError> {
    use rayon::prelude::*;
    if hop_size == 0 {
        return Err(FftError::InvalidHopSize);
    }
    let win_len = window.len();
    type Accum = (usize, alloc::vec::Vec<f32>, alloc::vec::Vec<f32>);
    type AccumResult = Result<alloc::vec::Vec<Accum>, FftError>;
    let partials: AccumResult = frames
        .par_iter()
        .enumerate()
        .map_init(
            || {
                (
                    vec![Complex32::new(0.0, 0.0); win_len],
                    vec![0.0f32; win_len],
                    vec![0.0f32; win_len],
                )
            },
            |(time_buf, acc, norm), (frame_idx, frame)| {
                let start = frame_idx * hop_size;
                time_buf.copy_from_slice(frame);
                fft.ifft(time_buf)?;
                // `acc` and `norm` are emptied by `take` at the end of the previous
                // iteration. Resize them here to restore capacity without reallocating.
                if acc.len() < win_len {
                    acc.resize(win_len, 0.0);
                    norm.resize(win_len, 0.0);
                }
                for i in 0..win_len {
                    acc[i] = time_buf[i].re * window[i];
                    norm[i] = window[i] * window[i];
                }
<<<<<<< HEAD
                // Move the accumulated data out for this frame while leaving the
                // buffers empty for reuse in the next iteration.
                let acc_frame = take(acc);
                let norm_frame = take(norm);
                Ok((start, acc_frame, norm_frame))
=======
                Ok((start, acc.clone(), norm.clone()))
>>>>>>> 82449600
            },
        )
        .collect();
    let partials = partials?;
    output.fill(0.0);
    let mut norm = alloc::vec::Vec::with_capacity(output.len());
    norm.resize(output.len(), 0.0);
    for (start, acc_frame, norm_frame) in partials {
        for i in 0..win_len {
            if start + i < output.len() {
                output[start + i] += acc_frame[i];
                norm[start + i] += norm_frame[i];
            }
        }
    }
    for i in 0..output.len() {
        if norm[i] > NORM_EPSILON {
            output[i] /= norm[i];
        } else {
            output[i] = 0.0;
        }
    }
    Ok(())
}

/// Streaming, no_std, no-alloc STFT: process one frame at a time using fixed-size buffers.
///
/// - `signal`: input signal (real)
/// - `window`: window function
/// - `start`: start index in signal
/// - `frame_out`: output buffer for FFT frame (length = window.len())
/// - `fft`: FFT instance implementing [`FftImpl`]
///
/// Returns Ok(()) on success, or FftError on failure.
#[inline]
pub fn frame<Fft: FftImpl<f32>>(
    signal: &[f32],
    window: &[f32],
    start: usize,
    frame_out: &mut [Complex32],
    fft: &Fft,
) -> Result<(), FftError> {
    let win_len = window.len();
    for i in 0..win_len {
        let x = if start + i < signal.len() {
            signal[start + i] * window[i]
        } else {
            0.0
        };
        frame_out[i] = Complex32::new(x, 0.0);
    }
    fft.fft(frame_out)
}

/// Streaming, no_std, no-alloc ISTFT: process one frame at a time using fixed-size buffers.
///
/// - `frame`: input FFT frame (length = window.len())
/// - `window`: window function
/// - `start`: start index in output
/// - `output`: output buffer (real, overlap-add)
/// - `fft`: FFT instance implementing [`FftImpl`]
///
/// Returns Ok(()) on success, or FftError on failure.
#[inline]
pub fn inverse_frame<Fft: FftImpl<f32>>(
    frame: &mut [Complex32],
    window: &[f32],
    start: usize,
    output: &mut [f32],
    fft: &Fft,
) -> Result<(), FftError> {
    let win_len = window.len();
    fft.ifft(frame)?;
    for i in 0..win_len {
        if start + i < output.len() {
            output[start + i] += frame[i].re * window[i];
        }
    }
    Ok(())
}

/// Streaming inverse STFT (ISTFT) helper implementing overlap-add with
/// normalization.
///
/// Frames are pushed using [`push_frame`], which returns the next `hop` samples
/// of the reconstructed signal. After the final frame has been processed, call
/// [`flush`](IstftStream::flush) to obtain the remaining samples.
pub struct IstftStream<'a, Fft: crate::fft::FftImpl<f32>> {
    win_len: usize,
    hop: usize,
    window: &'a [f32],
    fft: &'a Fft,
    buffer: alloc::vec::Vec<f32>,
    /// Buffer storing the sum of squared window values for normalization.
    norm_buf: alloc::vec::Vec<f32>,
    buf_pos: usize,
    out_pos: usize,
    frame_count: usize,
}

impl<'a, Fft: crate::fft::FftImpl<f32>> IstftStream<'a, Fft> {
    pub fn new(
        win_len: usize,
        hop: usize,
        window: &'a [f32],
        fft: &'a Fft,
    ) -> Result<Self, FftError> {
        if hop == 0 {
            return Err(FftError::InvalidHopSize);
        }
        if window.len() != win_len {
            return Err(FftError::MismatchedLengths);
        }
        let buffer = vec![0.0f32; win_len + hop * 2];
        let norm_buf = vec![0.0f32; win_len + hop * 2];
        Ok(Self {
            win_len,
            hop,
            window,
            fft,
            buffer,
            norm_buf,
            buf_pos: 0,
            out_pos: 0,
            frame_count: 0,
        })
    }

    /// Feed in the next STFT frame and obtain a slice of normalized output samples.
    ///
    /// Returns a slice of length `hop` containing the next chunk of time-domain
    /// signal. Remaining samples after all frames have been pushed can be
    /// retrieved via [`flush`].
    pub fn push_frame(&mut self, frame: &mut [crate::fft::Complex32]) -> Result<&[f32], FftError> {
        if frame.len() != self.win_len {
            return Err(FftError::MismatchedLengths);
        }
        if self.buf_pos + self.win_len > self.buffer.len() {
            let shift = self.out_pos;
            self.buffer.copy_within(shift.., 0);
            self.norm_buf.copy_within(shift.., 0);
            self.buf_pos -= shift;
            self.out_pos = 0;
            for i in self.buf_pos + self.win_len - self.hop..self.buffer.len() {
                self.buffer[i] = 0.0;
                self.norm_buf[i] = 0.0;
            }
        }
        self.fft.ifft(frame)?;
        // Window and overlap-add
        for (i, sample) in frame.iter().enumerate().take(self.win_len) {
            let win = self.window[i];
            let val = sample.re * win;
            let idx = self.buf_pos + i;
            self.buffer[idx] += val;
            self.norm_buf[idx] += win * win;
        }
        self.frame_count += 1;
        // Output is available after the first frame
        let out_start = self.out_pos;
        let out_end = self.out_pos + self.hop;
        // Normalize output before returning
        for i in out_start..out_end {
            if self.norm_buf[i] > NORM_EPSILON {
                self.buffer[i] /= self.norm_buf[i];
            }
            self.norm_buf[i] = 0.0;
        }
        self.out_pos += self.hop;
        self.buf_pos += self.hop;
        for i in 0..self.hop {
            let idx = self.buf_pos + self.win_len - self.hop + i;
            if idx < self.buffer.len() {
                self.buffer[idx] = 0.0;
                self.norm_buf[idx] = 0.0;
            }
        }
        Ok(&self.buffer[out_start..out_end])
    }

    /// Return any remaining normalized samples after all frames have been
    /// processed.
    ///
    /// This should be called after the final frame is pushed to obtain the
    /// tail of the signal (`win_len - hop` samples). If no frames have been
    /// processed, this returns an empty slice. Subsequent calls will
    /// also return an empty slice.
    pub fn flush(&mut self) -> &[f32] {
        if self.frame_count == 0 {
            return &[];
        }
        let out_start = self.out_pos;
        let out_end = self.buf_pos + self.win_len - self.hop;
        if out_start >= out_end {
            return &[];
        }
        for i in out_start..out_end {
            if self.norm_buf[i] > NORM_EPSILON {
                self.buffer[i] /= self.norm_buf[i];
            }
            self.norm_buf[i] = 0.0;
        }
        self.out_pos = out_end;
        &self.buffer[out_start..out_end]
    }

    /// Current length of the internal buffer (for diagnostics and testing).
    pub fn buffer_len(&self) -> usize {
        self.buffer.len()
    }
}

#[cfg(all(feature = "internal-tests", test))]
mod tests {
    use super::*;
    use crate::fft::{Complex32, FftError, FftImpl, FftStrategy, ScalarFftImpl};

    #[test]
    fn test_stft_istft_frame_roundtrip() {
        let fft = ScalarFftImpl::<f32>::default();
        let n: usize = 8;
        let win_len: usize = 4;
        let hop: usize = 2;
        let signal = [1.0, 2.0, 3.0, 4.0, 5.0, 6.0, 7.0, 8.0];
        let window = [1.0, 1.0, 1.0, 1.0];
        let mut output = [0.0f32; 8];
        let mut norm = [0.0f32; 8];
        let mut frame_buf = [Complex32::new(0.0, 0.0); 4];
        // STFT + ISTFT streaming
        let mut pos = 0;
        while pos < n {
            frame(&signal, &window, pos, &mut frame_buf, &fft).unwrap();
            inverse_frame(&mut frame_buf, &window, pos, &mut output, &fft).unwrap();
            for i in 0..win_len {
                if pos + i < n {
                    norm[pos + i] += window[i] * window[i];
                }
            }
            pos += hop;
        }
        for i in 0..n {
            if norm[i] > NORM_EPSILON {
                output[i] /= norm[i];
            }
        }
        for (a, b) in signal.iter().zip(output.iter()) {
            assert!((a - b).abs() < 1e-4, "{} vs {}", a, b);
        }
    }

    #[test]
    fn test_stft_istft_batch_roundtrip() {
        let n: usize = 8;
        let win_len: usize = 4;
        let hop: usize = 2;
        let signal = [1.0, 2.0, 3.0, 4.0, 5.0, 6.0, 7.0, 8.0];
        let window = [1.0, 1.0, 1.0, 1.0];
        let num_frames = n.div_ceil(hop);
        let mut frames = alloc::vec::Vec::new();
        for _ in 0..num_frames {
            frames.push(alloc::vec::Vec::with_capacity(win_len));
        }
        let fft = ScalarFftImpl::<f32>::default();
        stft(&signal, &window, hop, &mut frames, &fft).unwrap();
        let mut output = vec![0.0f32; n];
        let mut scratch = vec![0.0f32; n];
        istft(&mut frames, &window, hop, &mut output, &mut scratch, &fft).unwrap();
        for (a, b) in signal.iter().zip(output.iter()) {
            assert!((a - b).abs() < 1e-4, "{} vs {}", a, b);
        }
    }

    #[cfg(feature = "parallel")]
    #[test]
    fn test_stft_istft_parallel_roundtrip() {
        use std::sync::Mutex;

        struct SyncFft(Mutex<ScalarFftImpl<f32>>);
        impl Default for SyncFft {
            fn default() -> Self {
                Self(Mutex::new(ScalarFftImpl::<f32>::default()))
            }
        }
        impl FftImpl<f32> for SyncFft {
            fn fft(&self, input: &mut [Complex32]) -> Result<(), FftError> {
                self.0.lock().unwrap().fft(input)
            }
            fn ifft(&self, input: &mut [Complex32]) -> Result<(), FftError> {
                self.0.lock().unwrap().ifft(input)
            }
            fn fft_strided(
                &self,
                input: &mut [Complex32],
                stride: usize,
                scratch: &mut [Complex32],
            ) -> Result<(), FftError> {
                self.0.lock().unwrap().fft_strided(input, stride, scratch)
            }
            fn ifft_strided(
                &self,
                input: &mut [Complex32],
                stride: usize,
                scratch: &mut [Complex32],
            ) -> Result<(), FftError> {
                self.0.lock().unwrap().ifft_strided(input, stride, scratch)
            }
            fn fft_out_of_place_strided(
                &self,
                input: &[Complex32],
                in_stride: usize,
                output: &mut [Complex32],
                out_stride: usize,
            ) -> Result<(), FftError> {
                self.0
                    .lock()
                    .unwrap()
                    .fft_out_of_place_strided(input, in_stride, output, out_stride)
            }
            fn ifft_out_of_place_strided(
                &self,
                input: &[Complex32],
                in_stride: usize,
                output: &mut [Complex32],
                out_stride: usize,
            ) -> Result<(), FftError> {
                self.0
                    .lock()
                    .unwrap()
                    .ifft_out_of_place_strided(input, in_stride, output, out_stride)
            }
            fn fft_with_strategy(
                &self,
                input: &mut [Complex32],
                strategy: FftStrategy,
            ) -> Result<(), FftError> {
                self.0.lock().unwrap().fft_with_strategy(input, strategy)
            }
        }

        let n: usize = 8;
        let win_len: usize = 4;
        let hop: usize = 2;
        let signal = [1.0, 2.0, 3.0, 4.0, 5.0, 6.0, 7.0, 8.0];
        let window = [1.0, 1.0, 1.0, 1.0];
        let num_frames = n.div_ceil(hop);
        let mut frames = alloc::vec::Vec::new();
        for _ in 0..num_frames {
            frames.push(alloc::vec::Vec::with_capacity(win_len));
        }
        let fft = SyncFft::default();
        parallel(&signal, &window, hop, &mut frames, &fft).unwrap();
        let mut output = vec![0.0f32; n];
        inverse_parallel(&frames, &window, hop, &mut output, &fft).unwrap();
        for (a, b) in signal.iter().zip(output.iter()) {
            assert!((a - b).abs() < 1e-4, "{} vs {}", a, b);
        }
    }
}

#[cfg(all(feature = "internal-tests", test))]
mod streaming_tests {
    use super::*;
    use crate::fft::{Complex32, ScalarFftImpl};
    use alloc::vec::Vec;

    #[test]
    fn test_stft_istft_stream_roundtrip() {
        let win_len = 4;
        let hop = 2;
        let window = vec![1.0f32; win_len];
        let signal = [1.0, 2.0, 3.0, 4.0, 5.0, 6.0, 7.0, 8.0];
        let fft = ScalarFftImpl::<f32>::default();
        let mut stft_stream = StftStream::new(&signal, &window, hop, &fft).unwrap();
        let mut frames = Vec::new();
        let mut frame = vec![Complex32::new(0.0, 0.0); win_len];
        while stft_stream.next_frame(&mut frame).unwrap() {
            frames.push(frame.clone());
        }
        let mut output = vec![0.0f32; signal.len()];
        let mut scratch = vec![0.0f32; output.len()];
        istft(&mut frames, &window, hop, &mut output, &mut scratch, &fft).unwrap();
        for (a, b) in signal.iter().zip(output.iter()) {
            assert!((a - b).abs() < 1e-4, "{} vs {}", a, b);
        }
    }
}

#[cfg(all(feature = "internal-tests", test))]
mod edge_case_tests {
    use super::*;
    use crate::fft::{Complex32, ScalarFftImpl};
    use alloc::vec::Vec;

    #[test]
    fn test_empty_signal_batch() {
        let signal: [f32; 0] = [];
        let window = [1.0, 1.0, 1.0, 1.0];
        let mut frames = vec![vec![Complex32::new(0.0, 0.0); 4]];
        let fft = ScalarFftImpl::<f32>::default();
        let res = stft(&signal, &window, 2, &mut frames, &fft);
        assert!(res.is_ok());
        let mut output = vec![0.0f32; 0];
        let mut scratch = vec![0.0f32; 0];
        let res = istft(&mut frames, &window, 2, &mut output, &mut scratch, &fft);
        assert!(res.is_ok());
    }

    #[test]
    fn test_mismatched_lengths_batch() {
        let window = [1.0, 1.0, 1.0, 1.0];
        let mut frames = vec![vec![Complex32::new(0.0, 0.0); 4]];
        // Output buffer too short
        let mut output = vec![0.0f32; 2];
        let mut scratch = vec![0.0f32; output.len()];
        let fft = ScalarFftImpl::<f32>::default();
        let res = istft(&mut frames, &window, 2, &mut output, &mut scratch, &fft);
        assert!(res.is_ok()); // Should not panic, just not fill all output
    }

    #[test]
    fn test_istft_frame_size_mismatch() {
        let window = [1.0, 1.0, 1.0, 1.0];
        // Frame shorter than window length
        let mut frames = vec![vec![Complex32::new(0.0, 0.0); 3]];
        let mut output = vec![0.0f32; 4];
        let mut scratch = vec![0.0f32; output.len()];
        let fft = ScalarFftImpl::<f32>::default();
        let res = istft(&mut frames, &window, 2, &mut output, &mut scratch, &fft);
        assert!(matches!(res, Err(FftError::MismatchedLengths)));
    }

    #[test]
    fn test_istft_stream_frame_size_mismatch() {
        let win_len = 4;
        let hop = 2;
        let window = vec![1.0f32; win_len];
        let fft = ScalarFftImpl::<f32>::default();
        let mut istft_stream = IstftStream::new(win_len, hop, &window, &fft).unwrap();
        let mut frame = vec![Complex32::new(0.0, 0.0); win_len - 1];
        let res = istft_stream.push_frame(&mut frame);
        assert!(matches!(res, Err(FftError::MismatchedLengths)));
    }

    #[test]
    fn test_zero_hop_size() {
        let signal = [1.0, 2.0, 3.0, 4.0];
        let window = [1.0, 1.0, 1.0, 1.0];
        let mut frames = vec![vec![Complex32::new(0.0, 0.0); 4]];
        let fft = ScalarFftImpl::<f32>::default();
        let res = stft(&signal, &window, 0, &mut frames, &fft);
        assert!(res.is_err());
    }

    #[test]
    fn test_all_zero_window() {
        let signal = [1.0, 2.0, 3.0, 4.0];
        let window = [0.0, 0.0, 0.0, 0.0];
        let hop = 2;
        let num_frames = signal.len().div_ceil(hop);
        let mut frames = vec![vec![Complex32::new(0.0, 0.0); window.len()]; num_frames];
        let fft = ScalarFftImpl::<f32>::default();
        stft(&signal, &window, hop, &mut frames, &fft).unwrap();
        for frame in &frames {
            for c in frame {
                assert_eq!(c.re, 0.0);
                assert_eq!(c.im, 0.0);
            }
        }
        let mut output = vec![0.0f32; signal.len()];
        let mut scratch = vec![0.0f32; output.len()];
        istft(&mut frames, &window, hop, &mut output, &mut scratch, &fft).unwrap();
        for &x in &output {
            assert_eq!(x, 0.0);
        }
    }

    #[test]
    fn test_hann_window() {
        let n: usize = 8;
        let win_len: usize = 4;
        let hop: usize = 2;
        let signal = [1.0, 2.0, 3.0, 4.0, 5.0, 6.0, 7.0, 8.0];
        let window: Vec<f32> = (0..win_len)
            .map(|i| 0.5 - 0.5 * (core::f32::consts::PI * 2.0 * i as f32 / win_len as f32).cos())
            .collect();
        let num_frames = n.div_ceil(hop);
        let mut frames = alloc::vec::Vec::new();
        for _ in 0..num_frames {
            frames.push(alloc::vec::Vec::with_capacity(win_len));
        }
        let fft = ScalarFftImpl::<f32>::default();
        stft(&signal, &window, hop, &mut frames, &fft).unwrap();
        let mut output = vec![0.0f32; n];
        let mut scratch = vec![0.0f32; output.len()];
        istft(&mut frames, &window, hop, &mut output, &mut scratch, &fft).unwrap();
        // Should roughly reconstruct signal (Hann window has edge attenuation)
        for (a, b) in signal.iter().zip(output.iter()) {
            assert!((a - b).abs() < 1.1, "{} vs {}", a, b);
        }
    }

    #[test]
    fn test_streaming_empty_signal() {
        let win_len = 4;
        let hop = 2;
        let window = vec![1.0f32; win_len];
        let fft = ScalarFftImpl::<f32>::default();
        let signal: [f32; 0] = [];
        let mut stft_stream = StftStream::new(&signal, &window, hop, &fft).unwrap();
        let mut istft_stream = IstftStream::new(win_len, hop, &window, &fft).unwrap();
        let mut output = Vec::new();
        let mut frame = vec![Complex32::new(0.0, 0.0); win_len];
        while stft_stream.next_frame(&mut frame).unwrap() {
            let out = istft_stream.push_frame(&mut frame).unwrap();
            output.extend_from_slice(out);
        }
        let tail = istft_stream.flush();
        output.extend_from_slice(tail);
        output.truncate(signal.len());
        assert!(output.is_empty());
        assert!(tail.is_empty());
    }

    #[test]
    fn test_tiny_window_threshold() {
        let signal = [1.0f32, 2.0];
        // Extremely small non-zero window ensures accumulated power stays below NORM_EPSILON
        let window = [1e-9, 1e-9];
        let required = signal.len().div_ceil(1);
        let mut frames = vec![vec![Complex32::new(0.0, 0.0); window.len()]; required];
        let fft = ScalarFftImpl::<f32>::default();
        stft(&signal, &window, 1, &mut frames, &fft).unwrap();
        let mut output = vec![0.0f32; signal.len()];
        let mut scratch = vec![0.0f32; output.len()];
        istft(&mut frames, &window, 1, &mut output, &mut scratch, &fft).unwrap();
        // With such a tiny window, normalization should treat the output as silence
        assert!(output
            .iter()
            .all(|x| x.is_finite() && x.abs() <= NORM_EPSILON));
    }
}

#[cfg(all(feature = "internal-tests", test))]
mod coverage_tests {
    use super::*;
    use crate::fft::{Complex32, ScalarFftImpl};
    use alloc::format;
    use proptest::prelude::*;

    #[test]
    fn test_stft_empty() {
        let signal: [f32; 0] = [];
        let window = [1.0, 1.0, 1.0, 1.0];
        let mut frames = vec![vec![Complex32::new(0.0, 0.0); 4]];
        let fft = ScalarFftImpl::<f32>::default();
        let res = stft(&signal, &window, 2, &mut frames, &fft);
        assert!(res.is_ok());
    }
    #[test]
    fn test_stft_single_frame() {
        let signal = [1.0, 2.0, 3.0, 4.0];
        let window = [1.0, 1.0, 1.0, 1.0];
        let mut frames = vec![vec![Complex32::new(0.0, 0.0); 4]];
        let fft = ScalarFftImpl::<f32>::default();
        stft(&signal, &window, 4, &mut frames, &fft).unwrap();
        let mut output = vec![0.0f32; 4];
        let mut scratch = vec![0.0f32; output.len()];
        istft(&mut frames, &window, 4, &mut output, &mut scratch, &fft).unwrap();
        for (a, b) in signal.iter().zip(output.iter()) {
            assert!((a - b).abs() < 1e-4);
        }
    }
    #[test]
    fn test_stft_all_zeros() {
        let signal = [0.0; 8];
        let window = [1.0, 1.0, 1.0, 1.0];
        let mut frames = vec![vec![Complex32::new(0.0, 0.0); 4]; 2];
        let fft = ScalarFftImpl::<f32>::default();
        stft(&signal, &window, 4, &mut frames, &fft).unwrap();
        let mut output = vec![0.0f32; 8];
        let mut scratch = vec![0.0f32; output.len()];
        istft(&mut frames, &window, 4, &mut output, &mut scratch, &fft).unwrap();
        for &x in &output {
            assert_eq!(x, 0.0);
        }
    }
    #[test]
    fn test_stft_all_ones() {
        let signal = [1.0; 8];
        let window = [1.0, 1.0, 1.0, 1.0];
        let mut frames = vec![vec![Complex32::new(0.0, 0.0); 4]; 2];
        let fft = ScalarFftImpl::<f32>::default();
        stft(&signal, &window, 4, &mut frames, &fft).unwrap();
        let mut output = vec![0.0f32; 8];
        let mut scratch = vec![0.0f32; output.len()];
        istft(&mut frames, &window, 4, &mut output, &mut scratch, &fft).unwrap();
        for &x in &output {
            assert!(x > 0.0);
        }
    }
    #[test]
    fn test_stft_zero_hop() {
        let signal = [1.0, 2.0, 3.0, 4.0];
        let window = [1.0, 1.0, 1.0, 1.0];
        let mut frames = vec![vec![Complex32::new(0.0, 0.0); 4]];
        let fft = ScalarFftImpl::<f32>::default();
        let res = stft(&signal, &window, 0, &mut frames, &fft);
        assert!(res.is_err());
    }

    #[test]
    fn test_istft_zero_hop() {
        let window = [1.0, 1.0, 1.0, 1.0];
        let mut frames = vec![vec![Complex32::new(0.0, 0.0); 4]];
        let mut out = vec![0.0f32; 4];
        let mut scratch = vec![0.0f32; out.len()];
        let fft = ScalarFftImpl::<f32>::default();
        let res = istft(&mut frames, &window, 0, &mut out, &mut scratch, &fft);
        assert!(res.is_err());
    }

    #[test]
    fn test_stft_stream_iteration() {
        let signal = [1.0, 2.0, 3.0, 4.0, 5.0];
        let window = [1.0, 1.0, 1.0, 1.0];
        let fft = ScalarFftImpl::<f32>::default();
        let mut stream = StftStream::new(&signal, &window, 2, &fft).unwrap();
        let mut buf = vec![Complex32::new(0.0, 0.0); 4];
        assert!(stream.next_frame(&mut buf).unwrap());
        while stream.next_frame(&mut buf).unwrap() {}
    }

    #[test]
    fn test_stream_buffer_mismatch() {
        let signal = [1.0, 2.0, 3.0, 4.0];
        let window = [1.0, 1.0, 1.0, 1.0];
        let fft = ScalarFftImpl::<f32>::default();
        let mut stream = StftStream::new(&signal, &window, 2, &fft).unwrap();
        let mut buf = vec![Complex32::new(0.0, 0.0); 3];
        assert_eq!(
            stream.next_frame(&mut buf).unwrap_err(),
            FftError::MismatchedLengths
        );
    }

    #[test]
    fn test_stft_stream_invalid_hop() {
        let signal = [1.0, 2.0, 3.0, 4.0];
        let window = [1.0, 1.0, 1.0, 1.0];
        let fft = ScalarFftImpl::<f32>::default();
        assert!(StftStream::new(&signal, &window, 0, &fft).is_err());
    }
    #[test]
    fn test_stft_all_zero_window() {
        let signal = [1.0, 2.0, 3.0, 4.0];
        let window = [0.0, 0.0, 0.0, 0.0];
        let hop = 2;
        let num_frames = signal.len().div_ceil(hop);
        let mut frames = vec![vec![Complex32::new(0.0, 0.0); window.len()]; num_frames];
        let fft = ScalarFftImpl::<f32>::default();
        stft(&signal, &window, hop, &mut frames, &fft).unwrap();
        for frame in &frames {
            for c in frame {
                assert_eq!(c.re, 0.0);
                assert_eq!(c.im, 0.0);
            }
        }
        let mut output = vec![0.0f32; signal.len()];
        let mut scratch = vec![0.0f32; output.len()];
        istft(&mut frames, &window, hop, &mut output, &mut scratch, &fft).unwrap();
        for &x in &output {
            assert_eq!(x, 0.0);
        }
    }
    proptest! {
        #[test]
        fn prop_stft_istft_roundtrip(len in 8usize..64, hop in 1usize..8, win_len in 2usize..16, ref signal in proptest::collection::vec(-1000.0f32..1000.0, 64)) {
            let len = len.min(signal.len());
            let signal = &signal[..len];
            let win_len = win_len.min(len);
            let hop = hop.min(win_len);
            let window = vec![1.0f32; win_len];
            let num_frames = len.div_ceil(hop);
            let mut frames = alloc::vec::Vec::new();
            for _ in 0..num_frames {
                frames.push(alloc::vec::Vec::with_capacity(win_len));
            }
            let fft = ScalarFftImpl::<f32>::default();
            stft(signal, &window, hop, &mut frames, &fft).unwrap();
            let mut output = vec![0.0f32; len];
            let mut scratch = vec![0.0f32; output.len()];
            istft(&mut frames, &window, hop, &mut output, &mut scratch, &fft).unwrap();
            for (a, b) in signal.iter().zip(output.iter()) {
                prop_assert!((a - b).abs() < 1e-2);
            }
        }
    }
}<|MERGE_RESOLUTION|>--- conflicted
+++ resolved
@@ -66,9 +66,6 @@
 extern crate alloc;
 use crate::fft::{Complex32, FftError, FftImpl};
 use alloc::vec;
-<<<<<<< HEAD
-use core::mem::take;
-=======
 #[cfg(feature = "parallel")]
 use core::mem::take; // for efficiently resetting buffers without reallocations
 
@@ -76,7 +73,6 @@
 /// amplification when overlap-adding STFT frames. Any accumulated window power
 /// below this threshold is treated as silence.
 const NORM_EPSILON: f32 = 1e-8;
->>>>>>> 82449600
 
 /// Compute the STFT of a real-valued signal.
 ///
@@ -350,15 +346,12 @@
                     acc[i] = time_buf[i].re * window[i];
                     norm[i] = window[i] * window[i];
                 }
-<<<<<<< HEAD
                 // Move the accumulated data out for this frame while leaving the
                 // buffers empty for reuse in the next iteration.
                 let acc_frame = take(acc);
                 let norm_frame = take(norm);
                 Ok((start, acc_frame, norm_frame))
-=======
-                Ok((start, acc.clone(), norm.clone()))
->>>>>>> 82449600
+
             },
         )
         .collect();
