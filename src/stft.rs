//! Short-Time Fourier Transform (STFT) utilities.
//!
//! # Examples
//!
//! Batch STFT/ISTFT:
//! ```no_run
//! use kofft::stft::{stft, istft};
//! use kofft::window::hann;
//! use kofft::fft::ScalarFftImpl;
//!
//! let signal = vec![1.0, 2.0, 3.0, 4.0];
//! let window = hann(2);
//! let hop = 1;
//! let fft = ScalarFftImpl::<f32>::default();
//! let mut frames = vec![vec![]; 4];
//! stft(&signal, &window, hop, &mut frames, &fft).unwrap();
//! let mut out = vec![0.0; signal.len()];
//! let mut scratch = vec![0.0; out.len()];
//! istft(&mut frames, &window, hop, &mut out, &mut scratch, &fft).unwrap();
//! ```
//!
//! Streaming STFT:
//! ```no_run
//! use kofft::stft::{StftStream, istft};
//! use kofft::window::hann;
//! use kofft::fft::{Complex32, ScalarFftImpl};
//!
//! let signal = vec![1.0, 2.0, 3.0, 4.0];
//! let window = hann(2);
//! let hop = 1;
//! let fft = ScalarFftImpl::<f32>::default();
//! let mut stream = StftStream::new(&signal, &window, hop, &fft).unwrap();
//! let mut frames = Vec::new();
//! let mut buf = vec![Complex32::new(0.0, 0.0); window.len()];
//! while stream.next_frame(&mut buf).unwrap() {
//!     frames.push(buf.clone());
//! }
//! let mut out = vec![0.0; signal.len()];
//! let mut scratch = vec![0.0; out.len()];
//! istft(&mut frames, &window, hop, &mut out, &mut scratch, &fft).unwrap();
//! ```
//!
//! Streaming ISTFT:
//! ```no_run
//! use kofft::stft::{StftStream, IstftStream};
//! use kofft::window::hann;
//! use kofft::fft::{Complex32, ScalarFftImpl};
//!
//! let signal = vec![1.0, 2.0, 3.0, 4.0];
//! let window = hann(2);
//! let hop = 1;
//! let fft = ScalarFftImpl::<f32>::default();
//! let mut stft_stream = StftStream::new(&signal, &window, hop, &fft).unwrap();
//! let mut istft_stream = IstftStream::new(window.len(), hop, &window, &fft).unwrap();
//! let mut frame = vec![Complex32::new(0.0, 0.0); window.len()];
//! let mut out = Vec::new();
//! while stft_stream.next_frame(&mut frame).unwrap() {
//!     out.extend_from_slice(istft_stream.push_frame(&mut frame).unwrap());
//! }
//! out.extend_from_slice(istft_stream.flush());
//! ```

#[cfg(not(all(feature = "wasm", feature = "simd")))]
compile_error!("stft requires `wasm` and `simd` features to be enabled");

extern crate alloc;
#[cfg(all(feature = "parallel", feature = "std"))]
use crate::fft::rayon_pool;
#[cfg(test)]
use crate::fft::FftStrategy;
use crate::fft::{Complex32, FftError, FftImpl};
use alloc::vec;
#[cfg(feature = "parallel")]
use core::mem::take; // for efficiently resetting buffers without reallocations
#[cfg(feature = "parallel")]
use rayon::prelude::*;

/// Minimum normalization denominator to avoid division by zero and unstable
/// amplification when overlap-adding STFT frames. Any accumulated window power
/// below this threshold is treated as silence.
const NORM_EPSILON: f32 = 1e-8;
/// Minimum allowed window length to ensure meaningful analysis.
const MIN_WINDOW_LEN: usize = 1;
/// Minimum hop size required to advance the analysis window.
const MIN_HOP_SIZE: usize = 1;
/// Extra padding multiplier used when allocating internal buffers for streaming
/// ISTFT. The padding ensures enough headroom for overlap-add operations without
/// frequent reallocations while keeping memory usage bounded.
const STREAM_PAD_MULTIPLIER: usize = 2;

/// Compute the STFT of a real-valued signal.
///
/// - `signal`: input signal (real, length N)
/// - `window`: window function (length win_len)
/// - `hop_size`: hop size between frames
/// - `output`: output frames (each frame is Vec<Complex32> of length win_len)
/// - `fft`: FFT implementation to reuse cached plans
///
/// Returns `Ok(())` on success.
///
/// # Errors
///
/// - [`FftError::InvalidHopSize`] if `hop_size` is zero or exceeds `window.len()`.
/// - [`FftError::MismatchedLengths`] if `output` does not contain exactly the
///   number of frames required or the window is empty.
pub fn stft<Fft: FftImpl<f32>>(
    signal: &[f32],
    window: &[f32],
    hop_size: usize,
    output: &mut [alloc::vec::Vec<Complex32>],
    fft: &Fft,
) -> Result<(), FftError> {
    if hop_size == 0 || hop_size > window.len() {
        return Err(FftError::InvalidHopSize);
    }
    let win_len = window.len();
    if win_len == 0 {
        return Err(FftError::MismatchedLengths);
    }
    let required = signal.len().div_ceil(hop_size);
    if output.len() != required {
        return Err(FftError::MismatchedLengths);
    }
    for (frame_idx, frame) in output.iter_mut().enumerate() {
        let start = frame_idx * hop_size;
        frame.resize(win_len, Complex32::new(0.0, 0.0));
        for i in 0..win_len {
            let x = if start + i < signal.len() {
                signal[start + i] * window[i]
            } else {
                0.0
            };
            frame[i] = Complex32::new(x, 0.0);
        }
        fft.fft(frame)?;
    }
    Ok(())
}

#[cfg(all(feature = "parallel", test))]
/// Tests covering the parallel STFT implementation and its thread-safety
/// guarantees.
mod parallel_tests {
    use super::*;
    use crate::fft::{Complex32, FftError, FftImpl, FftStrategy, ScalarFftImpl};
    use alloc::vec::Vec;
    use std::sync::{
        atomic::{AtomicUsize, Ordering},
        Mutex,
    };

    /// Length of the synthetic test signal.
    const SIG_LEN: usize = 8;
    /// Length of the analysis window applied in tests.
    const WIN_LEN: usize = 4;
    /// Hop size between adjacent frames used in tests.
    const HOP: usize = 2;

    /// FFT wrapper counting the number of calls to detect data races.
    #[derive(Default)]
    struct CountingFft {
        /// Underlying scalar FFT implementation reused across frames.
        inner: Mutex<ScalarFftImpl<f32>>,
        /// Atomic counter incremented on each FFT invocation.
        calls: AtomicUsize,
    }

    impl FftImpl<f32> for CountingFft {
        /// Perform an FFT while atomically incrementing the call counter.
        fn fft(&self, input: &mut [Complex32]) -> Result<(), FftError> {
            // Increment atomically to ensure thread-safe mutation.
            self.calls.fetch_add(1, Ordering::SeqCst);
            self.inner.lock().unwrap().fft(input)
        }
        /// Delegate to the inner implementation for inverse FFT.
        fn ifft(&self, input: &mut [Complex32]) -> Result<(), FftError> {
            self.inner.lock().unwrap().ifft(input)
        }
        /// Delegate strided FFT to the inner implementation.
        fn fft_strided(
            &self,
            input: &mut [Complex32],
            stride: usize,
            scratch: &mut [Complex32],
        ) -> Result<(), FftError> {
            self.inner
                .lock()
                .unwrap()
                .fft_strided(input, stride, scratch)
        }
        /// Delegate strided inverse FFT to the inner implementation.
        fn ifft_strided(
            &self,
            input: &mut [Complex32],
            stride: usize,
            scratch: &mut [Complex32],
        ) -> Result<(), FftError> {
            self.inner
                .lock()
                .unwrap()
                .ifft_strided(input, stride, scratch)
        }
        /// Delegate out-of-place strided FFT to the inner implementation.
        fn fft_out_of_place_strided(
            &self,
            input: &[Complex32],
            in_stride: usize,
            output: &mut [Complex32],
            out_stride: usize,
        ) -> Result<(), FftError> {
            self.inner
                .lock()
                .unwrap()
                .fft_out_of_place_strided(input, in_stride, output, out_stride)
        }
        /// Delegate out-of-place strided IFFT to the inner implementation.
        fn ifft_out_of_place_strided(
            &self,
            input: &[Complex32],
            in_stride: usize,
            output: &mut [Complex32],
            out_stride: usize,
        ) -> Result<(), FftError> {
            self.inner
                .lock()
                .unwrap()
                .ifft_out_of_place_strided(input, in_stride, output, out_stride)
        }
        /// Delegate strategy-based FFT to the inner implementation.
        fn fft_with_strategy(
            &self,
            input: &mut [Complex32],
            strategy: FftStrategy,
        ) -> Result<(), FftError> {
            self.inner
                .lock()
                .unwrap()
                .fft_with_strategy(input, strategy)
        }
    }

    /// Ensure parallel STFT matches sequential STFT output.
    #[test]
    fn parallel_matches_sequential() {
        let signal: [f32; SIG_LEN] = [1.0, 2.0, 3.0, 4.0, 5.0, 6.0, 7.0, 8.0];
        let window: [f32; WIN_LEN] = [1.0; WIN_LEN];
        let frames_needed = SIG_LEN.div_ceil(HOP);
        let mut seq_frames = vec![vec![Complex32::zero(); WIN_LEN]; frames_needed];
        let mut par_frames = vec![vec![Complex32::zero(); WIN_LEN]; frames_needed];
        let fft = CountingFft::default();
        // Sequential reference implementation.
        stft(&signal, &window, HOP, &mut seq_frames, &fft).unwrap();
        // Parallel computation under test.
        parallel(&signal, &window, HOP, &mut par_frames, &fft).unwrap();
        assert_eq!(seq_frames, par_frames);
    }

    /// Verify that insufficient output frames return an error.
    #[test]
    fn parallel_mismatched_output_len() {
        let signal: [f32; SIG_LEN] = [0.0; SIG_LEN];
        let window: [f32; WIN_LEN] = [0.0; WIN_LEN];
        let mut frames: Vec<Vec<Complex32>> = vec![]; // Too short on purpose.
        let fft = CountingFft::default();
        let res = parallel(&signal, &window, HOP, &mut frames, &fft);
        assert!(matches!(res, Err(FftError::MismatchedLengths)));
    }

    /// Verify that zero hop size fails fast.
    #[test]
    fn parallel_invalid_hop() {
        let signal: [f32; SIG_LEN] = [0.0; SIG_LEN];
        let window: [f32; WIN_LEN] = [0.0; WIN_LEN];
        let mut frames = vec![vec![Complex32::zero(); WIN_LEN]; 1];
        let fft = CountingFft::default();
        let res = parallel(&signal, &window, 0, &mut frames, &fft);
        assert!(matches!(res, Err(FftError::InvalidHopSize)));
    }

    /// Ensure each frame triggers exactly one FFT call with no data races.
    #[test]
    fn parallel_counts_calls() {
        let signal: [f32; SIG_LEN] = [0.0; SIG_LEN];
        let window: [f32; WIN_LEN] = [1.0; WIN_LEN];
        let frames_needed = SIG_LEN.div_ceil(HOP);
        let mut frames = vec![vec![Complex32::zero(); WIN_LEN]; frames_needed];
        let fft = CountingFft::default();
        parallel(&signal, &window, HOP, &mut frames, &fft).unwrap();
        assert_eq!(fft.calls.load(Ordering::SeqCst), frames_needed);
    }
}

/// Compute the inverse STFT of frequency-domain frames in-place.
///
/// - `frames`: mutable frequency-domain frames (each of length `window.len()`)
/// - `window`: synthesis window
/// - `hop_size`: hop size between frames
/// - `output`: buffer to receive the reconstructed signal
/// - `scratch`: scratch buffer for overlap-add normalization (length = `output.len()`)
/// - `fft`: FFT implementation to reuse cached plans
///
/// Returns `Ok(())` on success.
///
/// # Errors
///
/// - [`FftError::InvalidHopSize`] if `hop_size` is zero or exceeds
///   `window.len()`.
/// - [`FftError::MismatchedLengths`] if frame, window, or buffer sizes are
///   inconsistent.
pub fn istft<Fft: FftImpl<f32>>(
    frames: &mut [alloc::vec::Vec<Complex32>],
    window: &[f32],
    hop_size: usize,
    output: &mut [f32],
    scratch: &mut [f32],
    fft: &Fft,
) -> Result<(), FftError> {
    if hop_size == 0 || hop_size > window.len() {
        return Err(FftError::InvalidHopSize);
    }
    if scratch.len() != output.len() {
        return Err(FftError::MismatchedLengths);
    }
    let win_len = window.len();
    if win_len == 0 {
        return Err(FftError::MismatchedLengths);
    }
    let required = if frames.is_empty() {
        0
    } else {
        (frames.len() - 1) * hop_size + win_len
    };
    if output.len() != required {
        return Err(FftError::MismatchedLengths);
    }
    // Clear normalization buffer before accumulating window power.
    scratch.fill(0.0);
    // Overlap-add
    for (frame_idx, frame) in frames.iter_mut().enumerate() {
        let start = frame_idx * hop_size;
        if frame.len() != win_len {
            return Err(FftError::MismatchedLengths);
        }
        fft.ifft(frame)?;
        for i in 0..win_len {
            output[start + i] += frame[i].re * window[i];
            scratch[start + i] += window[i] * window[i];
        }
    }
    // Normalize by window sum
    for i in 0..output.len() {
        if scratch[i] > NORM_EPSILON {
            output[i] /= scratch[i];
        }
    }
    Ok(())
}
/// Streaming STFT helper.
///
/// See the module-level documentation for an example.
pub struct StftStream<'a, Fft: crate::fft::FftImpl<f32>> {
    signal: &'a [f32],
    window: &'a [f32],
    hop_size: usize,
    pos: usize,
    fft: &'a Fft,
}

impl<'a, Fft: crate::fft::FftImpl<f32>> StftStream<'a, Fft> {
    /// Create a new streaming STFT processor over `signal`.
    ///
    /// Validates that `window` is non-empty and that `hop_size` advances by at
    /// least one sample. Returns [`FftError::InvalidHopSize`] or
    /// [`FftError::EmptyInput`] on invalid parameters.
    /// Create a streaming STFT iterator over `signal`.
    ///
    /// Validates hop size and window length to prevent misaligned frames.
    pub fn new(
        signal: &'a [f32],
        window: &'a [f32],
        hop_size: usize,
        fft: &'a Fft,
    ) -> Result<Self, FftError> {
        if hop_size < MIN_HOP_SIZE {
            return Err(FftError::InvalidHopSize);
        }
        if window.len() < MIN_WINDOW_LEN {
            return Err(FftError::EmptyInput);
        }
        Ok(Self {
            signal,
            window,
            hop_size,
            pos: 0,
            fft,
        })
    }
    /// Populate `out` with the next FFT frame.
    ///
    /// Returns `Ok(true)` when a frame is produced or `Ok(false)` after the
    /// signal is exhausted. Errors if `out` does not match the configured
    /// window length.
    /// Compute the next FFT frame into `out`.
    ///
    /// Returns `Ok(true)` while frames remain or `Ok(false)` when the end of
    /// the signal is reached. Errors if `out` does not match the window length.
    pub fn next_frame(&mut self, out: &mut [Complex32]) -> Result<bool, FftError> {
        let win_len = self.window.len();
        if out.len() != win_len {
            return Err(FftError::MismatchedLengths);
        }
        if self.pos >= self.signal.len() {
            return Ok(false);
        }
        for (i, out_i) in out.iter_mut().enumerate() {
            let x = if self.pos + i < self.signal.len() {
                self.signal[self.pos + i] * self.window[i]
            } else {
                0.0
            };
            *out_i = Complex32::new(x, 0.0);
        }
        self.fft.fft(out)?;
        self.pos += self.hop_size;
        Ok(true)
    }
}

#[cfg(feature = "parallel")]
/// Parallel Short-Time Fourier Transform (STFT).
///
/// # Why parallel?
/// Computing large numbers of FFT frames can be expensive.  This variant uses
/// [`rayon`](https://crates.io/crates/rayon) to distribute the work across
/// threads for improved throughput.
///
/// # Safety and thread guarantees
/// The FFT instance is borrowed immutably by each worker thread.  The type
/// parameter therefore requires [`Sync`] so that sharing a reference across
/// threads is sound.  No mutable access occurs and the closure captures only
/// shared references, preventing data races.
///
/// # Parameters
/// - `signal`: input real-valued samples
/// - `window`: analysis window applied per frame
/// - `hop_size`: hop size between adjacent frames
/// - `output`: pre-allocated buffer for FFT frames
/// - `fft`: FFT implementation reused across frames
///
/// # Errors
///
/// - [`FftError::InvalidHopSize`] if `hop_size` is zero or exceeds `window.len()`.
/// - [`FftError::MismatchedLengths`] when `output` does not contain exactly the
///   required number of frames or the window is empty.
///
/// # Examples
/// ```ignore
/// use kofft::stft::parallel;
/// use kofft::window::hann;
/// use kofft::fft::ScalarFftImpl;
/// let signal = vec![0.0; 8];
/// let window = hann(4);
/// let mut frames = vec![vec![]; 4];
/// let fft = ScalarFftImpl::<f32>::default();
/// parallel(&signal, &window, 2, &mut frames, &fft).unwrap();
/// ```ignore
pub fn parallel<Fft: FftImpl<f32> + Sync>(
    signal: &[f32],
    window: &[f32],
    hop_size: usize,
    output: &mut [alloc::vec::Vec<Complex32>],
    fft: &Fft,
) -> Result<(), FftError> {
    use rayon::prelude::*;
    if hop_size == 0 || hop_size > window.len() {
        return Err(FftError::InvalidHopSize);
    }
    let win_len = window.len();
    if win_len == 0 {
        return Err(FftError::MismatchedLengths);
    }
    let required = signal.len().div_ceil(hop_size);
    if output.len() != required {
        return Err(FftError::MismatchedLengths);
    }
    // Pre-size frames to avoid repeated allocations in the parallel loop
    for frame in output.iter_mut() {
        frame.resize(win_len, Complex32::zero());
    }
    rayon_pool().install(|| {
        output
            .par_iter_mut()
            .enumerate()
            .try_for_each(|(frame_idx, frame)| {
                let start = frame_idx * hop_size;
                for i in 0..win_len {
                    let x = if start + i < signal.len() {
                        signal[start + i] * window[i]
                    } else {
                        0.0
                    };
                    frame[i] = Complex32::new(x, 0.0);
                }
                // `fft` is an immutable reference shared between threads.  The
                // `Sync` bound on `Fft` guarantees that concurrent calls are safe.
                fft.fft(frame)
            })
    })
}

#[cfg(feature = "parallel")]
/// Inverse STFT using Rayon for parallel synthesis.
///
/// Requires the `parallel` feature, which enables the [`rayon`](https://crates.io/crates/rayon) dependency.
///
/// * `frames` - frequency-domain frames
/// * `window` - synthesis window
/// * `hop_size` - hop size between frames
/// * `output` - buffer to receive the reconstructed signal
/// * `fft` - FFT implementation to reuse cached plans
///
/// # Errors
///
/// - [`FftError::InvalidHopSize`] if `hop_size` is zero or exceeds
///   `window.len()`.
/// - [`FftError::MismatchedLengths`] if frame or buffer sizes are inconsistent.
///
/// # Examples
/// ```ignore
/// use kofft::stft::inverse_parallel;
/// use kofft::window::hann;
/// use kofft::fft::ScalarFftImpl;
/// let window = hann(4);
/// let frames = vec![vec![kofft::Complex32::zero(); 4]; 4];
/// let mut out = vec![0.0; 8];
/// let fft = ScalarFftImpl::<f32>::default();
/// inverse_parallel(&frames, &window, 2, &mut out, &fft).unwrap();
/// ```
pub fn inverse_parallel<Fft: FftImpl<f32> + Sync>(
    frames: &[alloc::vec::Vec<Complex32>],
    window: &[f32],
    hop_size: usize,
    output: &mut [f32],
    fft: &Fft,
) -> Result<(), FftError> {
    if hop_size < MIN_HOP_SIZE {
    if hop_size == 0 || hop_size > window.len() {
        return Err(FftError::InvalidHopSize);
    }
    if window.len() < MIN_WINDOW_LEN {
        return Err(FftError::EmptyInput);
    }
    let win_len = window.len();
    if win_len == 0 {
        return Err(FftError::MismatchedLengths);
    }
    let required = if frames.is_empty() {
        0
    } else {
        (frames.len() - 1) * hop_size + win_len
    };
    if output.len() != required {
        return Err(FftError::MismatchedLengths);
    }
    type Accum = (usize, alloc::vec::Vec<f32>, alloc::vec::Vec<f32>);
    type AccumResult = Result<alloc::vec::Vec<Accum>, FftError>;
    let partials: AccumResult = frames
        .par_iter()
        .enumerate()
        .map_init(
            || {
                (
                    vec![Complex32::new(0.0, 0.0); win_len],
                    vec![0.0f32; win_len],
                    vec![0.0f32; win_len],
                )
            },
            |(time_buf, acc, norm), (frame_idx, frame)| {
                if frame.len() != win_len {
                    return Err(FftError::MismatchedLengths);
                }
                let start = frame_idx * hop_size;
                time_buf.copy_from_slice(frame);
                fft.ifft(time_buf)?;
                // `acc` and `norm` are emptied by `take` at the end of the previous
                // iteration. Resize them here to restore capacity without reallocating.
                if acc.len() < win_len {
                    acc.resize(win_len, 0.0);
                    norm.resize(win_len, 0.0);
                }
                for i in 0..win_len {
                    acc[i] = time_buf[i].re * window[i];
                    norm[i] = window[i] * window[i];
                }
                // Move the accumulated data out for this frame while leaving the
                // buffers empty for reuse in the next iteration.
                let acc_frame = take(acc);
                let norm_frame = take(norm);
                Ok((start, acc_frame, norm_frame))
            },
        )
        .collect();
    let partials = partials?;
    output.fill(0.0);
    let mut norm = alloc::vec::Vec::with_capacity(output.len());
    norm.resize(output.len(), 0.0);
    for (start, acc_frame, norm_frame) in partials {
        for i in 0..win_len {
            let idx = start + i;
            output[idx] += acc_frame[i];
            norm[idx] += norm_frame[i];
        }
    }
    for i in 0..output.len() {
        if norm[i] > NORM_EPSILON {
            output[i] /= norm[i];
        } else {
            output[i] = 0.0;
        }
    }
    Ok(())
}

/// Streaming, no_std, no-alloc STFT: process one frame at a time using fixed-size buffers.
///
/// - `signal`: input signal (real)
/// - `window`: window function
/// - `start`: start index in signal
/// - `frame_out`: output buffer for FFT frame (length = window.len())
/// - `fft`: FFT instance implementing [`FftImpl`]
///
/// Returns Ok(()) on success, or FftError on failure.
#[inline]
pub fn frame<Fft: FftImpl<f32>>(
    signal: &[f32],
    window: &[f32],
    start: usize,
    frame_out: &mut [Complex32],
    fft: &Fft,
) -> Result<(), FftError> {
    let win_len = window.len();
    if win_len < MIN_WINDOW_LEN || frame_out.len() != win_len {
        return Err(FftError::MismatchedLengths);
    }
    for i in 0..win_len {
        let x = if start + i < signal.len() {
            signal[start + i] * window[i]
        } else {
            0.0
        };
        frame_out[i] = Complex32::new(x, 0.0);
    }
    fft.fft(frame_out)
}

/// Streaming, no_std, no-alloc ISTFT: process one frame at a time using fixed-size buffers.
///
/// - `frame`: input FFT frame (length = window.len())
/// - `window`: window function
/// - `start`: start index in output
/// - `output`: output buffer (real, overlap-add)
/// - `fft`: FFT instance implementing [`FftImpl`]
///
/// Returns Ok(()) on success, or FftError on failure.
#[inline]
pub fn inverse_frame<Fft: FftImpl<f32>>(
    frame: &mut [Complex32],
    window: &[f32],
    start: usize,
    output: &mut [f32],
    fft: &Fft,
) -> Result<(), FftError> {
    let win_len = window.len();
    if win_len < MIN_WINDOW_LEN || frame.len() != win_len {
        return Err(FftError::MismatchedLengths);
    }
    fft.ifft(frame)?;
    for i in 0..win_len {
        if start + i < output.len() {
            output[start + i] += frame[i].re * window[i];
        }
    }
    Ok(())
}

/// Streaming inverse STFT (ISTFT) helper implementing overlap-add with
/// normalization.
///
/// Frames are pushed using [`push_frame`], which returns the next `hop` samples
/// of the reconstructed signal. After the final frame has been processed, call
/// [`flush`](IstftStream::flush) to obtain the remaining samples.
pub struct IstftStream<'a, Fft: crate::fft::FftImpl<f32>> {
    win_len: usize,
    hop: usize,
    window: &'a [f32],
    fft: &'a Fft,
    buffer: alloc::vec::Vec<f32>,
    /// Buffer storing the sum of squared window values for normalization.
    norm_buf: alloc::vec::Vec<f32>,
    buf_pos: usize,
    out_pos: usize,
    frame_count: usize,
}

impl<'a, Fft: crate::fft::FftImpl<f32>> IstftStream<'a, Fft> {
    /// Create a streaming ISTFT processor.
    ///
    /// Returns [`FftError::InvalidHopSize`] if `hop` is zero or
    /// [`FftError::MismatchedLengths`] when `window` does not match `win_len` or
    /// is empty.
    pub fn new(
        win_len: usize,
        hop: usize,
        window: &'a [f32],
        fft: &'a Fft,
    ) -> Result<Self, FftError> {
        if win_len < MIN_WINDOW_LEN || window.len() != win_len {
        if hop == 0 || hop > win_len {
            return Err(FftError::InvalidHopSize);
        }
        if window.len() != win_len || win_len == 0 {
            return Err(FftError::MismatchedLengths);
        }
        let buffer = vec![0.0f32; win_len + hop * STREAM_PAD_MULTIPLIER];
        let norm_buf = vec![0.0f32; win_len + hop * STREAM_PAD_MULTIPLIER];
        Ok(Self {
            win_len,
            hop,
            window,
            fft,
            buffer,
            norm_buf,
            buf_pos: 0,
            out_pos: 0,
            frame_count: 0,
        })
    }

    /// Feed in the next STFT frame and obtain a slice of normalized output samples.
    ///
    /// Returns a slice of length `hop` containing the next chunk of time-domain
    /// signal. Remaining samples after all frames have been pushed can be
    /// retrieved via [`flush`]. Errors if the provided frame length does not
    /// match `win_len`.
    pub fn push_frame(&mut self, frame: &mut [crate::fft::Complex32]) -> Result<&[f32], FftError> {
        if frame.len() != self.win_len {
            return Err(FftError::MismatchedLengths);
        }
        if self.buf_pos + self.win_len > self.buffer.len() {
            let shift = self.out_pos;
            self.buffer.copy_within(shift.., 0);
            self.norm_buf.copy_within(shift.., 0);
            self.buf_pos -= shift;
            self.out_pos = 0;
            for i in self.buf_pos + self.win_len - self.hop..self.buffer.len() {
                self.buffer[i] = 0.0;
                self.norm_buf[i] = 0.0;
            }
        }
        self.fft.ifft(frame)?;
        // Window and overlap-add
        for (i, sample) in frame.iter().enumerate().take(self.win_len) {
            let win = self.window[i];
            let val = sample.re * win;
            let idx = self.buf_pos + i;
            self.buffer[idx] += val;
            self.norm_buf[idx] += win * win;
        }
        self.frame_count += 1;
        // Output is available after the first frame
        let out_start = self.out_pos;
        let out_end = self.out_pos + self.hop;
        // Normalize output before returning
        for i in out_start..out_end {
            if self.norm_buf[i] > NORM_EPSILON {
                self.buffer[i] /= self.norm_buf[i];
            }
            self.norm_buf[i] = 0.0;
        }
        self.out_pos += self.hop;
        self.buf_pos += self.hop;
        for i in 0..self.hop {
            let idx = self.buf_pos + self.win_len - self.hop + i;
            if idx < self.buffer.len() {
                self.buffer[idx] = 0.0;
                self.norm_buf[idx] = 0.0;
            }
        }
        Ok(&self.buffer[out_start..out_end])
    }

    /// Return any remaining normalized samples after all frames have been
    /// processed.
    ///
    /// This should be called after the final frame is pushed to obtain the
    /// tail of the signal (`win_len - hop` samples). If no frames have been
    /// processed, this returns an empty slice. Subsequent calls will
    /// also return an empty slice.
    pub fn flush(&mut self) -> &[f32] {
        if self.frame_count == 0 {
            return &[];
        }
        let out_start = self.out_pos;
        let out_end = self.buf_pos + self.win_len - self.hop;
        if out_start >= out_end {
            return &[];
        }
        for i in out_start..out_end {
            if self.norm_buf[i] > NORM_EPSILON {
                self.buffer[i] /= self.norm_buf[i];
            }
            self.norm_buf[i] = 0.0;
        }
        self.out_pos = out_end;
        &self.buffer[out_start..out_end]
    }

    /// Current length of the internal buffer (for diagnostics and testing).
    pub fn buffer_len(&self) -> usize {
        self.buffer.len()
    }
}

#[cfg(all(feature = "internal-tests", test))]
mod tests {
    use super::*;
    // Only the complex type and scalar FFT implementation are required for tests.
<<<<<<< HEAD
    use crate::fft::{Complex32, FftStrategy, ScalarFftImpl};
=======
    #[cfg(feature = "parallel")]
    use crate::fft::FftStrategy;
    use crate::fft::{Complex32, ScalarFftImpl};
>>>>>>> f00ba842

    #[test]
    fn test_stft_istft_frame_roundtrip() {
        let fft = ScalarFftImpl::<f32>::default();
        let n: usize = 8;
        let win_len: usize = 4;
        let hop: usize = 2;
        let signal = [1.0, 2.0, 3.0, 4.0, 5.0, 6.0, 7.0, 8.0];
        let window = [1.0, 1.0, 1.0, 1.0];
        let mut output = [0.0f32; 8];
        let mut norm = [0.0f32; 8];
        let mut frame_buf = [Complex32::new(0.0, 0.0); 4];
        // STFT + ISTFT streaming
        let mut pos = 0;
        while pos < n {
            frame(&signal, &window, pos, &mut frame_buf, &fft).unwrap();
            inverse_frame(&mut frame_buf, &window, pos, &mut output, &fft).unwrap();
            for i in 0..win_len {
                if pos + i < n {
                    norm[pos + i] += window[i] * window[i];
                }
            }
            pos += hop;
        }
        for i in 0..n {
            if norm[i] > NORM_EPSILON {
                output[i] /= norm[i];
            }
        }
        for (a, b) in signal.iter().zip(output.iter()) {
            assert!((a - b).abs() < 1e-4, "{} vs {}", a, b);
        }
    }

    #[test]
    fn test_stft_istft_batch_roundtrip() {
        let n: usize = 8;
        let win_len: usize = 4;
        let hop: usize = 2;
        let signal = [1.0, 2.0, 3.0, 4.0, 5.0, 6.0, 7.0, 8.0];
        let window = [1.0, 1.0, 1.0, 1.0];
        let num_frames = n.div_ceil(hop);
        let mut frames = alloc::vec::Vec::new();
        for _ in 0..num_frames {
            frames.push(alloc::vec::Vec::with_capacity(win_len));
        }
        let fft = ScalarFftImpl::<f32>::default();
        stft(&signal, &window, hop, &mut frames, &fft).unwrap();
        let mut output = vec![0.0f32; n + win_len - hop];
        let mut scratch = vec![0.0f32; output.len()];
        istft(&mut frames, &window, hop, &mut output, &mut scratch, &fft).unwrap();
        for (a, b) in signal.iter().zip(output.iter().take(n)) {
            assert!((a - b).abs() < 1e-4, "{} vs {}", a, b);
        }
    }

    #[cfg(feature = "parallel")]
    #[test]
    fn test_stft_istft_parallel_roundtrip() {
        use std::sync::Mutex;

        struct SyncFft(Mutex<ScalarFftImpl<f32>>);
        impl Default for SyncFft {
            fn default() -> Self {
                Self(Mutex::new(ScalarFftImpl::<f32>::default()))
            }
        }
        impl FftImpl<f32> for SyncFft {
            fn fft(&self, input: &mut [Complex32]) -> Result<(), FftError> {
                self.0.lock().unwrap().fft(input)
            }
            fn ifft(&self, input: &mut [Complex32]) -> Result<(), FftError> {
                self.0.lock().unwrap().ifft(input)
            }
            fn fft_strided(
                &self,
                input: &mut [Complex32],
                stride: usize,
                scratch: &mut [Complex32],
            ) -> Result<(), FftError> {
                self.0.lock().unwrap().fft_strided(input, stride, scratch)
            }
            fn ifft_strided(
                &self,
                input: &mut [Complex32],
                stride: usize,
                scratch: &mut [Complex32],
            ) -> Result<(), FftError> {
                self.0.lock().unwrap().ifft_strided(input, stride, scratch)
            }
            fn fft_out_of_place_strided(
                &self,
                input: &[Complex32],
                in_stride: usize,
                output: &mut [Complex32],
                out_stride: usize,
            ) -> Result<(), FftError> {
                self.0
                    .lock()
                    .unwrap()
                    .fft_out_of_place_strided(input, in_stride, output, out_stride)
            }
            fn ifft_out_of_place_strided(
                &self,
                input: &[Complex32],
                in_stride: usize,
                output: &mut [Complex32],
                out_stride: usize,
            ) -> Result<(), FftError> {
                self.0
                    .lock()
                    .unwrap()
                    .ifft_out_of_place_strided(input, in_stride, output, out_stride)
            }
            fn fft_with_strategy(
                &self,
                input: &mut [Complex32],
                strategy: FftStrategy,
            ) -> Result<(), FftError> {
                self.0.lock().unwrap().fft_with_strategy(input, strategy)
            }
        }

        let n: usize = 8;
        let win_len: usize = 4;
        let hop: usize = 2;
        let signal = [1.0, 2.0, 3.0, 4.0, 5.0, 6.0, 7.0, 8.0];
        let window = [1.0, 1.0, 1.0, 1.0];
        let num_frames = n.div_ceil(hop);
        let mut frames = alloc::vec::Vec::new();
        for _ in 0..num_frames {
            frames.push(alloc::vec::Vec::with_capacity(win_len));
        }
        let fft = SyncFft::default();
        parallel(&signal, &window, hop, &mut frames, &fft).unwrap();
        let mut output = vec![0.0f32; n + win_len - hop];
        inverse_parallel(&frames, &window, hop, &mut output, &fft).unwrap();
        for (a, b) in signal.iter().zip(output.iter().take(n)) {
            assert!((a - b).abs() < 1e-4, "{} vs {}", a, b);
        }
    }
}

#[cfg(all(feature = "internal-tests", test))]
mod streaming_tests {
    use super::*;
    use crate::fft::{Complex32, ScalarFftImpl};
    use alloc::vec::Vec;

    #[test]
    fn test_stft_istft_stream_roundtrip() {
        let win_len = 4;
        let hop = 2;
        let window = vec![1.0f32; win_len];
        let signal = [1.0, 2.0, 3.0, 4.0, 5.0, 6.0, 7.0, 8.0];
        let fft = ScalarFftImpl::<f32>::default();
        let mut stft_stream = StftStream::new(&signal, &window, hop, &fft).unwrap();
        let mut frames = Vec::new();
        let mut frame = vec![Complex32::new(0.0, 0.0); win_len];
        while stft_stream.next_frame(&mut frame).unwrap() {
            frames.push(frame.clone());
        }
        let win_len = window.len();
        let mut output = vec![0.0f32; signal.len() + win_len - hop];
        let mut scratch = vec![0.0f32; output.len()];
        istft(&mut frames, &window, hop, &mut output, &mut scratch, &fft).unwrap();
        for (a, b) in signal.iter().zip(output.iter().take(signal.len())) {
            assert!((a - b).abs() < 1e-4, "{} vs {}", a, b);
        }
    }
}

#[cfg(all(feature = "internal-tests", test))]
mod edge_case_tests {
    use super::*;
    use crate::fft::{Complex32, ScalarFftImpl};
    use alloc::vec::Vec;

    #[test]
    fn test_empty_signal_batch() {
        let signal: [f32; 0] = [];
        let window = [1.0, 1.0, 1.0, 1.0];
        let mut frames: Vec<Vec<Complex32>> = Vec::new();
        let fft = ScalarFftImpl::<f32>::default();
        let res = stft(&signal, &window, 2, &mut frames, &fft);
        assert!(res.is_ok());
        let mut output = vec![];
        let mut scratch = vec![];
        let res = istft(&mut frames, &window, 2, &mut output, &mut scratch, &fft);
        assert!(res.is_ok());
    }

    #[test]
    fn test_mismatched_lengths_batch() {
        let window = [1.0, 1.0, 1.0, 1.0];
        let mut frames = vec![vec![Complex32::new(0.0, 0.0); 4]];
        // Output buffer too short
        let mut output = vec![0.0f32; 2];
        let mut scratch = vec![0.0f32; output.len()];
        let fft = ScalarFftImpl::<f32>::default();
        let res = istft(&mut frames, &window, 2, &mut output, &mut scratch, &fft);
        assert!(matches!(res, Err(FftError::MismatchedLengths)));
    }

    #[test]
    fn test_istft_frame_size_mismatch() {
        let window = [1.0, 1.0, 1.0, 1.0];
        // Frame shorter than window length
        let mut frames = vec![vec![Complex32::new(0.0, 0.0); 3]];
        let mut output = vec![0.0f32; 4];
        let mut scratch = vec![0.0f32; output.len()];
        let fft = ScalarFftImpl::<f32>::default();
        let res = istft(&mut frames, &window, 2, &mut output, &mut scratch, &fft);
        assert!(matches!(res, Err(FftError::MismatchedLengths)));
    }

    #[test]
    fn test_istft_stream_frame_size_mismatch() {
        let win_len = 4;
        let hop = 2;
        let window = vec![1.0f32; win_len];
        let fft = ScalarFftImpl::<f32>::default();
        let mut istft_stream = IstftStream::new(win_len, hop, &window, &fft).unwrap();
        let mut frame = vec![Complex32::new(0.0, 0.0); win_len - 1];
        let res = istft_stream.push_frame(&mut frame);
        assert!(matches!(res, Err(FftError::MismatchedLengths)));
    }

    #[test]
    fn test_zero_hop_size() {
        let signal = [1.0, 2.0, 3.0, 4.0];
        let window = [1.0, 1.0, 1.0, 1.0];
        let mut frames = vec![vec![Complex32::new(0.0, 0.0); 4]];
        let fft = ScalarFftImpl::<f32>::default();
        let res = stft(&signal, &window, 0, &mut frames, &fft);
        assert!(res.is_err());
    }

    #[test]
    fn test_all_zero_window() {
        let signal = [1.0, 2.0, 3.0, 4.0];
        let window = [0.0, 0.0, 0.0, 0.0];
        let hop = 2;
        let num_frames = signal.len().div_ceil(hop);
        let mut frames = vec![vec![Complex32::new(0.0, 0.0); window.len()]; num_frames];
        let fft = ScalarFftImpl::<f32>::default();
        stft(&signal, &window, hop, &mut frames, &fft).unwrap();
        for frame in &frames {
            for c in frame {
                assert_eq!(c.re, 0.0);
                assert_eq!(c.im, 0.0);
            }
        }
        let win_len = window.len();
        let mut output = vec![0.0f32; signal.len() + win_len - hop];
        let mut scratch = vec![0.0f32; output.len()];
        istft(&mut frames, &window, hop, &mut output, &mut scratch, &fft).unwrap();
        for &x in &output[..signal.len()] {
            assert_eq!(x, 0.0);
        }
    }

    #[test]
    fn test_hann_window() {
        let n: usize = 8;
        let win_len: usize = 4;
        let hop: usize = 2;
        let signal = [1.0, 2.0, 3.0, 4.0, 5.0, 6.0, 7.0, 8.0];
        let window: Vec<f32> = (0..win_len)
            .map(|i| 0.5 - 0.5 * (core::f32::consts::PI * 2.0 * i as f32 / win_len as f32).cos())
            .collect();
        let num_frames = n.div_ceil(hop);
        let mut frames = alloc::vec::Vec::new();
        for _ in 0..num_frames {
            frames.push(alloc::vec::Vec::with_capacity(win_len));
        }
        let fft = ScalarFftImpl::<f32>::default();
        stft(&signal, &window, hop, &mut frames, &fft).unwrap();
        let mut output = vec![0.0f32; n + win_len - hop];
        let mut scratch = vec![0.0f32; output.len()];
        istft(&mut frames, &window, hop, &mut output, &mut scratch, &fft).unwrap();
        // Should roughly reconstruct signal (Hann window has edge attenuation)
        for (a, b) in signal.iter().zip(output.iter().take(n)) {
            assert!((a - b).abs() < 1.1, "{} vs {}", a, b);
        }
    }

    #[test]
    fn test_streaming_empty_signal() {
        let win_len = 4;
        let hop = 2;
        let window = vec![1.0f32; win_len];
        let fft = ScalarFftImpl::<f32>::default();
        let signal: [f32; 0] = [];
        let mut stft_stream = StftStream::new(&signal, &window, hop, &fft).unwrap();
        let mut istft_stream = IstftStream::new(win_len, hop, &window, &fft).unwrap();
        let mut output = Vec::new();
        let mut frame = vec![Complex32::new(0.0, 0.0); win_len];
        while stft_stream.next_frame(&mut frame).unwrap() {
            let out = istft_stream.push_frame(&mut frame).unwrap();
            output.extend_from_slice(out);
        }
        let tail = istft_stream.flush();
        output.extend_from_slice(tail);
        output.truncate(signal.len());
        assert!(output.is_empty());
        assert!(tail.is_empty());
    }

    #[test]
    fn test_tiny_window_threshold() {
        let signal = [1.0f32, 2.0];
        // Extremely small non-zero window ensures accumulated power stays below NORM_EPSILON
        let window = [1e-9, 1e-9];
        let required = signal.len().div_ceil(1);
        let mut frames = vec![vec![Complex32::new(0.0, 0.0); window.len()]; required];
        let fft = ScalarFftImpl::<f32>::default();
        stft(&signal, &window, 1, &mut frames, &fft).unwrap();
        let mut output = vec![0.0f32; signal.len() + window.len() - 1];
        let mut scratch = vec![0.0f32; output.len()];
        istft(&mut frames, &window, 1, &mut output, &mut scratch, &fft).unwrap();
        // With such a tiny window, normalization should treat the output as silence
        assert!(output
            .iter()
            .all(|x| x.is_finite() && x.abs() <= NORM_EPSILON));
    }
}

#[cfg(all(feature = "internal-tests", test))]
mod coverage_tests {
    use super::*;
    use crate::fft::{Complex32, ScalarFftImpl};
    use alloc::{format, vec::Vec};
    use proptest::prelude::*;

    #[test]
    fn test_stft_empty() {
        let signal: [f32; 0] = [];
        let window = [1.0, 1.0, 1.0, 1.0];
        let mut frames: Vec<Vec<Complex32>> = Vec::new();
        let fft = ScalarFftImpl::<f32>::default();
        let res = stft(&signal, &window, 2, &mut frames, &fft);
        assert!(res.is_ok());
    }
    #[test]
    fn test_stft_single_frame() {
        let signal = [1.0, 2.0, 3.0, 4.0];
        let window = [1.0, 1.0, 1.0, 1.0];
        let mut frames = vec![vec![Complex32::new(0.0, 0.0); 4]];
        let fft = ScalarFftImpl::<f32>::default();
        stft(&signal, &window, 4, &mut frames, &fft).unwrap();
        let mut output = vec![0.0f32; 4];
        let mut scratch = vec![0.0f32; output.len()];
        istft(&mut frames, &window, 4, &mut output, &mut scratch, &fft).unwrap();
        for (a, b) in signal.iter().zip(output.iter()) {
            assert!((a - b).abs() < 1e-4);
        }
    }
    #[test]
    fn test_stft_all_zeros() {
        let signal = [0.0; 8];
        let window = [1.0, 1.0, 1.0, 1.0];
        let mut frames = vec![vec![Complex32::new(0.0, 0.0); 4]; 2];
        let fft = ScalarFftImpl::<f32>::default();
        stft(&signal, &window, 4, &mut frames, &fft).unwrap();
        let mut output = vec![0.0f32; 8];
        let mut scratch = vec![0.0f32; output.len()];
        istft(&mut frames, &window, 4, &mut output, &mut scratch, &fft).unwrap();
        for &x in &output {
            assert_eq!(x, 0.0);
        }
    }
    #[test]
    fn test_stft_all_ones() {
        let signal = [1.0; 8];
        let window = [1.0, 1.0, 1.0, 1.0];
        let mut frames = vec![vec![Complex32::new(0.0, 0.0); 4]; 2];
        let fft = ScalarFftImpl::<f32>::default();
        stft(&signal, &window, 4, &mut frames, &fft).unwrap();
        let mut output = vec![0.0f32; 8];
        let mut scratch = vec![0.0f32; output.len()];
        istft(&mut frames, &window, 4, &mut output, &mut scratch, &fft).unwrap();
        for &x in &output {
            assert!(x > 0.0);
        }
    }
    #[test]
    fn test_stft_zero_hop() {
        let signal = [1.0, 2.0, 3.0, 4.0];
        let window = [1.0, 1.0, 1.0, 1.0];
        let mut frames = vec![vec![Complex32::new(0.0, 0.0); 4]];
        let fft = ScalarFftImpl::<f32>::default();
        let res = stft(&signal, &window, 0, &mut frames, &fft);
        assert!(res.is_err());
    }

    #[test]
    fn test_istft_zero_hop() {
        let window = [1.0, 1.0, 1.0, 1.0];
        let mut frames = vec![vec![Complex32::new(0.0, 0.0); 4]];
        let mut out = vec![0.0f32; 4];
        let mut scratch = vec![0.0f32; out.len()];
        let fft = ScalarFftImpl::<f32>::default();
        let res = istft(&mut frames, &window, 0, &mut out, &mut scratch, &fft);
        assert!(res.is_err());
    }

    #[test]
    fn test_stft_stream_iteration() {
        let signal = [1.0, 2.0, 3.0, 4.0, 5.0];
        let window = [1.0, 1.0, 1.0, 1.0];
        let fft = ScalarFftImpl::<f32>::default();
        let mut stream = StftStream::new(&signal, &window, 2, &fft).unwrap();
        let mut buf = vec![Complex32::new(0.0, 0.0); 4];
        assert!(stream.next_frame(&mut buf).unwrap());
        while stream.next_frame(&mut buf).unwrap() {}
    }

    #[test]
    fn test_stream_buffer_mismatch() {
        let signal = [1.0, 2.0, 3.0, 4.0];
        let window = [1.0, 1.0, 1.0, 1.0];
        let fft = ScalarFftImpl::<f32>::default();
        let mut stream = StftStream::new(&signal, &window, 2, &fft).unwrap();
        let mut buf = vec![Complex32::new(0.0, 0.0); 3];
        assert_eq!(
            stream.next_frame(&mut buf).unwrap_err(),
            FftError::MismatchedLengths
        );
    }

    #[test]
    fn test_stft_stream_invalid_hop() {
        let signal = [1.0, 2.0, 3.0, 4.0];
        let window = [1.0, 1.0, 1.0, 1.0];
        let fft = ScalarFftImpl::<f32>::default();
        assert!(StftStream::new(&signal, &window, 0, &fft).is_err());
    }
    #[test]
    fn test_stft_all_zero_window() {
        let signal = [1.0, 2.0, 3.0, 4.0];
        let window = [0.0, 0.0, 0.0, 0.0];
        let hop = 2;
        let num_frames = signal.len().div_ceil(hop);
        let mut frames = vec![vec![Complex32::new(0.0, 0.0); window.len()]; num_frames];
        let fft = ScalarFftImpl::<f32>::default();
        stft(&signal, &window, hop, &mut frames, &fft).unwrap();
        for frame in &frames {
            for c in frame {
                assert_eq!(c.re, 0.0);
                assert_eq!(c.im, 0.0);
            }
        }
        let win_len = window.len();
        let mut output = vec![0.0f32; signal.len() + win_len - hop];
        let mut scratch = vec![0.0f32; output.len()];
        istft(&mut frames, &window, hop, &mut output, &mut scratch, &fft).unwrap();
        for &x in &output[..signal.len()] {
            assert_eq!(x, 0.0);
        }
    }
    proptest! {
        #[test]
        fn prop_stft_istft_roundtrip(len in 8usize..64, hop in 1usize..8, win_len in 2usize..16, ref signal in proptest::collection::vec(-1000.0f32..1000.0, 64)) {
            let len = len.min(signal.len());
            let signal = &signal[..len];
            let win_len = win_len.min(len);
            let hop = hop.min(win_len);
            let window = vec![1.0f32; win_len];
            let num_frames = len.div_ceil(hop);
            let mut frames = alloc::vec::Vec::new();
            for _ in 0..num_frames {
                frames.push(alloc::vec::Vec::with_capacity(win_len));
            }
            let fft = ScalarFftImpl::<f32>::default();
            stft(signal, &window, hop, &mut frames, &fft).unwrap();
            let expected = (num_frames - 1) * hop + win_len;
            let mut output = vec![0.0f32; expected];
            let mut scratch = vec![0.0f32; output.len()];
            istft(&mut frames, &window, hop, &mut output, &mut scratch, &fft).unwrap();
            for (a, b) in signal.iter().zip(output.iter().take(len)) {
                prop_assert!((a - b).abs() < 1e-2);
            }
        }
    }
}<|MERGE_RESOLUTION|>--- conflicted
+++ resolved
@@ -825,13 +825,9 @@
 mod tests {
     use super::*;
     // Only the complex type and scalar FFT implementation are required for tests.
-<<<<<<< HEAD
-    use crate::fft::{Complex32, FftStrategy, ScalarFftImpl};
-=======
     #[cfg(feature = "parallel")]
     use crate::fft::FftStrategy;
     use crate::fft::{Complex32, ScalarFftImpl};
->>>>>>> f00ba842
 
     #[test]
     fn test_stft_istft_frame_roundtrip() {
