//! Short-Time Fourier Transform (STFT) utilities.
//!
//! # Examples
//!
//! Batch STFT/ISTFT:
//! ```no_run
//! use kofft::stft::{stft, istft};
//! use kofft::window::hann;
//! use kofft::fft::ScalarFftImpl;
//!
//! let signal = vec![1.0, 2.0, 3.0, 4.0];
//! let window = hann(2);
//! let hop = 1;
//! let fft = ScalarFftImpl::<f32>::default();
//! let mut frames = vec![vec![]; 4];
//! stft(&signal, &window, hop, &mut frames, &fft).unwrap();
//! let mut out = vec![0.0; signal.len()];
//! let mut scratch = vec![0.0; out.len()];
//! istft(&mut frames, &window, hop, &mut out, &mut scratch, &fft).unwrap();
//! ```
//!
//! Streaming STFT:
//! ```no_run
//! use kofft::stft::{StftStream, istft};
//! use kofft::window::hann;
//! use kofft::fft::{Complex32, ScalarFftImpl};
//!
//! let signal = vec![1.0, 2.0, 3.0, 4.0];
//! let window = hann(2);
//! let hop = 1;
//! let fft = ScalarFftImpl::<f32>::default();
//! let mut stream = StftStream::new(&signal, &window, hop, &fft).unwrap();
//! let mut frames = Vec::new();
//! let mut buf = vec![Complex32::new(0.0, 0.0); window.len()];
//! while stream.next_frame(&mut buf).unwrap() {
//!     frames.push(buf.clone());
//! }
//! let mut out = vec![0.0; signal.len()];
//! let mut scratch = vec![0.0; out.len()];
//! istft(&mut frames, &window, hop, &mut out, &mut scratch, &fft).unwrap();
//! ```
//!
//! Streaming ISTFT:
//! ```no_run
//! use kofft::stft::{StftStream, IstftStream};
//! use kofft::window::hann;
//! use kofft::fft::{Complex32, ScalarFftImpl};
//!
//! let signal = vec![1.0, 2.0, 3.0, 4.0];
//! let window = hann(2);
//! let hop = 1;
//! let fft = ScalarFftImpl::<f32>::default();
//! let mut stft_stream = StftStream::new(&signal, &window, hop, &fft).unwrap();
//! let mut istft_stream = IstftStream::new(window.len(), hop, &window, &fft).unwrap();
//! let mut frame = vec![Complex32::new(0.0, 0.0); window.len()];
//! let mut out = Vec::new();
//! while stft_stream.next_frame(&mut frame).unwrap() {
//!     out.extend_from_slice(istft_stream.push_frame(&mut frame).unwrap());
//! }
//! out.extend_from_slice(istft_stream.flush());
//! ```

#[cfg(not(all(feature = "wasm", feature = "simd")))]
compile_error!("stft requires `wasm` and `simd` features to be enabled");

extern crate alloc;
use crate::fft::{Complex32, FftError, FftImpl};
use alloc::vec;
#[cfg(feature = "parallel")]
use core::mem::take; // for efficiently resetting buffers without reallocations

/// Minimum normalization denominator to avoid division by zero and unstable
/// amplification when overlap-adding STFT frames. Any accumulated window power
/// below this threshold is treated as silence.
const NORM_EPSILON: f32 = 1e-8;

/// Extra padding multiplier used when allocating internal buffers for streaming
/// ISTFT. The padding ensures enough headroom for overlap-add operations without
/// frequent reallocations while keeping memory usage bounded.
const STREAM_PAD_MULTIPLIER: usize = 2;

/// Compute the STFT of a real-valued signal.
///
/// - `signal`: input signal (real, length N)
/// - `window`: window function (length win_len)
/// - `hop_size`: hop size between frames
/// - `output`: output frames (each frame is Vec<Complex32> of length win_len)
/// - `fft`: FFT implementation to reuse cached plans
///
/// Returns `Ok(())` on success.
///
/// # Errors
///
/// - [`FftError::InvalidHopSize`] if `hop_size` is zero or exceeds `window.len()`.
/// - [`FftError::MismatchedLengths`] if `output` does not contain exactly the
///   number of frames required or the window is empty.
pub fn stft<Fft: FftImpl<f32>>(
    signal: &[f32],
    window: &[f32],
    hop_size: usize,
    output: &mut [alloc::vec::Vec<Complex32>],
    fft: &Fft,
) -> Result<(), FftError> {
    if hop_size == 0 || hop_size > window.len() {
        return Err(FftError::InvalidHopSize);
    }
    let win_len = window.len();
    if win_len == 0 {
        return Err(FftError::MismatchedLengths);
    }
    let required = signal.len().div_ceil(hop_size);
    if output.len() != required {
        return Err(FftError::MismatchedLengths);
    }
    for (frame_idx, frame) in output.iter_mut().enumerate() {
        let start = frame_idx * hop_size;
        frame.resize(win_len, Complex32::new(0.0, 0.0));
        for i in 0..win_len {
            let x = if start + i < signal.len() {
                signal[start + i] * window[i]
            } else {
                0.0
            };
            frame[i] = Complex32::new(x, 0.0);
        }
        fft.fft(frame)?;
    }
    Ok(())
}

#[cfg(all(feature = "parallel", test))]
/// Tests covering the parallel STFT implementation and its thread-safety
/// guarantees.
mod parallel_tests {
    use super::*;
    use crate::fft::{Complex32, FftError, FftImpl, FftStrategy, ScalarFftImpl};
    use alloc::vec::Vec;
    use std::sync::{
        atomic::{AtomicUsize, Ordering},
        Mutex,
    };

    /// Length of the synthetic test signal.
    const SIG_LEN: usize = 8;
    /// Length of the analysis window applied in tests.
    const WIN_LEN: usize = 4;
    /// Hop size between adjacent frames used in tests.
    const HOP: usize = 2;

    /// FFT wrapper counting the number of calls to detect data races.
    #[derive(Default)]
    struct CountingFft {
        /// Underlying scalar FFT implementation reused across frames.
        inner: Mutex<ScalarFftImpl<f32>>,
        /// Atomic counter incremented on each FFT invocation.
        calls: AtomicUsize,
    }

    impl FftImpl<f32> for CountingFft {
        /// Perform an FFT while atomically incrementing the call counter.
        fn fft(&self, input: &mut [Complex32]) -> Result<(), FftError> {
            // Increment atomically to ensure thread-safe mutation.
            self.calls.fetch_add(1, Ordering::SeqCst);
            self.inner.lock().unwrap().fft(input)
        }
        /// Delegate to the inner implementation for inverse FFT.
        fn ifft(&self, input: &mut [Complex32]) -> Result<(), FftError> {
            self.inner.lock().unwrap().ifft(input)
        }
        /// Delegate strided FFT to the inner implementation.
        fn fft_strided(
            &self,
            input: &mut [Complex32],
            stride: usize,
            scratch: &mut [Complex32],
        ) -> Result<(), FftError> {
            self.inner
                .lock()
                .unwrap()
                .fft_strided(input, stride, scratch)
        }
        /// Delegate strided inverse FFT to the inner implementation.
        fn ifft_strided(
            &self,
            input: &mut [Complex32],
            stride: usize,
            scratch: &mut [Complex32],
        ) -> Result<(), FftError> {
            self.inner
                .lock()
                .unwrap()
                .ifft_strided(input, stride, scratch)
        }
        /// Delegate out-of-place strided FFT to the inner implementation.
        fn fft_out_of_place_strided(
            &self,
            input: &[Complex32],
            in_stride: usize,
            output: &mut [Complex32],
            out_stride: usize,
        ) -> Result<(), FftError> {
            self.inner
                .lock()
                .unwrap()
                .fft_out_of_place_strided(input, in_stride, output, out_stride)
        }
        /// Delegate out-of-place strided IFFT to the inner implementation.
        fn ifft_out_of_place_strided(
            &self,
            input: &[Complex32],
            in_stride: usize,
            output: &mut [Complex32],
            out_stride: usize,
        ) -> Result<(), FftError> {
            self.inner
                .lock()
                .unwrap()
                .ifft_out_of_place_strided(input, in_stride, output, out_stride)
        }
        /// Delegate strategy-based FFT to the inner implementation.
        fn fft_with_strategy(
            &self,
            input: &mut [Complex32],
            strategy: FftStrategy,
        ) -> Result<(), FftError> {
            self.inner
                .lock()
                .unwrap()
                .fft_with_strategy(input, strategy)
        }
    }

    /// Ensure parallel STFT matches sequential STFT output.
    #[test]
    fn parallel_matches_sequential() {
        let signal: [f32; SIG_LEN] = [1.0, 2.0, 3.0, 4.0, 5.0, 6.0, 7.0, 8.0];
        let window: [f32; WIN_LEN] = [1.0; WIN_LEN];
        let frames_needed = SIG_LEN.div_ceil(HOP);
        let mut seq_frames = vec![vec![Complex32::zero(); WIN_LEN]; frames_needed];
        let mut par_frames = vec![vec![Complex32::zero(); WIN_LEN]; frames_needed];
        let fft = CountingFft::default();
        // Sequential reference implementation.
        stft(&signal, &window, HOP, &mut seq_frames, &fft).unwrap();
        // Parallel computation under test.
        parallel(&signal, &window, HOP, &mut par_frames, &fft).unwrap();
        assert_eq!(seq_frames, par_frames);
    }

    /// Verify that insufficient output frames return an error.
    #[test]
    fn parallel_mismatched_output_len() {
        let signal: [f32; SIG_LEN] = [0.0; SIG_LEN];
        let window: [f32; WIN_LEN] = [0.0; WIN_LEN];
        let mut frames: Vec<Vec<Complex32>> = vec![]; // Too short on purpose.
        let fft = CountingFft::default();
        let res = parallel(&signal, &window, HOP, &mut frames, &fft);
        assert!(matches!(res, Err(FftError::MismatchedLengths)));
    }

    /// Verify that zero hop size fails fast.
    #[test]
    fn parallel_invalid_hop() {
        let signal: [f32; SIG_LEN] = [0.0; SIG_LEN];
        let window: [f32; WIN_LEN] = [0.0; WIN_LEN];
        let mut frames = vec![vec![Complex32::zero(); WIN_LEN]; 1];
        let fft = CountingFft::default();
        let res = parallel(&signal, &window, 0, &mut frames, &fft);
        assert!(matches!(res, Err(FftError::InvalidHopSize)));
    }

    /// Ensure each frame triggers exactly one FFT call with no data races.
    #[test]
    fn parallel_counts_calls() {
        let signal: [f32; SIG_LEN] = [0.0; SIG_LEN];
        let window: [f32; WIN_LEN] = [1.0; WIN_LEN];
        let frames_needed = SIG_LEN.div_ceil(HOP);
        let mut frames = vec![vec![Complex32::zero(); WIN_LEN]; frames_needed];
        let fft = CountingFft::default();
        parallel(&signal, &window, HOP, &mut frames, &fft).unwrap();
        assert_eq!(fft.calls.load(Ordering::SeqCst), frames_needed);
    }
}

/// Compute the inverse STFT of frequency-domain frames in-place.
///
/// - `frames`: mutable frequency-domain frames (each of length `window.len()`)
/// - `window`: synthesis window
/// - `hop_size`: hop size between frames
/// - `output`: buffer to receive the reconstructed signal
/// - `scratch`: scratch buffer for overlap-add normalization (length = `output.len()`)
/// - `fft`: FFT implementation to reuse cached plans
///
/// Returns `Ok(())` on success.
///
/// # Errors
///
/// - [`FftError::InvalidHopSize`] if `hop_size` is zero or exceeds
///   `window.len()`.
/// - [`FftError::MismatchedLengths`] if frame, window, or buffer sizes are
///   inconsistent.
pub fn istft<Fft: FftImpl<f32>>(
    frames: &mut [alloc::vec::Vec<Complex32>],
    window: &[f32],
    hop_size: usize,
    output: &mut [f32],
    scratch: &mut [f32],
    fft: &Fft,
) -> Result<(), FftError> {
    if hop_size == 0 || hop_size > window.len() {
        return Err(FftError::InvalidHopSize);
    }
    if scratch.len() != output.len() {
        return Err(FftError::MismatchedLengths);
    }
    let win_len = window.len();
    if win_len == 0 {
        return Err(FftError::MismatchedLengths);
    }
    let required = if frames.is_empty() {
        0
    } else {
        (frames.len() - 1) * hop_size + win_len
    };
    if output.len() != required {
        return Err(FftError::MismatchedLengths);
    }
    // Clear normalization buffer before accumulating window power.
    scratch.fill(0.0);
    // Overlap-add
    for (frame_idx, frame) in frames.iter_mut().enumerate() {
        let start = frame_idx * hop_size;
        if frame.len() != win_len {
            return Err(FftError::MismatchedLengths);
        }
        fft.ifft(frame)?;
        for i in 0..win_len {
            output[start + i] += frame[i].re * window[i];
            scratch[start + i] += window[i] * window[i];
        }
    }
    // Normalize by window sum
    for i in 0..output.len() {
        if scratch[i] > NORM_EPSILON {
            output[i] /= scratch[i];
        }
    }
    Ok(())
}
/// Streaming STFT helper.
///
/// See the module-level documentation for an example.
pub struct StftStream<'a, Fft: crate::fft::FftImpl<f32>> {
    signal: &'a [f32],
    window: &'a [f32],
    hop_size: usize,
    pos: usize,
    fft: &'a Fft,
}

impl<'a, Fft: crate::fft::FftImpl<f32>> StftStream<'a, Fft> {
    /// Create a streaming STFT iterator over `signal`.
    ///
    /// Validates hop size and window length to prevent misaligned frames.
    pub fn new(
        signal: &'a [f32],
        window: &'a [f32],
        hop_size: usize,
        fft: &'a Fft,
    ) -> Result<Self, FftError> {
        if hop_size == 0 || hop_size > window.len() {
            return Err(FftError::InvalidHopSize);
        }
        if window.is_empty() {
            return Err(FftError::MismatchedLengths);
        }
        Ok(Self {
            signal,
            window,
            hop_size,
            pos: 0,
            fft,
        })
    }

    /// Compute the next FFT frame into `out`.
    ///
    /// Returns `Ok(true)` while frames remain or `Ok(false)` when the end of
    /// the signal is reached. Errors if `out` does not match the window length.
    pub fn next_frame(&mut self, out: &mut [Complex32]) -> Result<bool, FftError> {
        let win_len = self.window.len();
        if out.len() != win_len {
            return Err(FftError::MismatchedLengths);
        }
        if self.pos >= self.signal.len() {
            return Ok(false);
        }
        for (i, out_i) in out.iter_mut().enumerate() {
            let x = if self.pos + i < self.signal.len() {
                self.signal[self.pos + i] * self.window[i]
            } else {
                0.0
            };
            *out_i = Complex32::new(x, 0.0);
        }
        self.fft.fft(out)?;
        self.pos += self.hop_size;
        Ok(true)
    }
}

#[cfg(feature = "parallel")]
/// Parallel Short-Time Fourier Transform (STFT).
///
/// # Why parallel?
/// Computing large numbers of FFT frames can be expensive.  This variant uses
/// [`rayon`](https://crates.io/crates/rayon) to distribute the work across
/// threads for improved throughput.
///
/// # Safety and thread guarantees
/// The FFT instance is borrowed immutably by each worker thread.  The type
/// parameter therefore requires [`Sync`] so that sharing a reference across
/// threads is sound.  No mutable access occurs and the closure captures only
/// shared references, preventing data races.
///
/// # Parameters
/// - `signal`: input real-valued samples
/// - `window`: analysis window applied per frame
/// - `hop_size`: hop size between adjacent frames
/// - `output`: pre-allocated buffer for FFT frames
/// - `fft`: FFT implementation reused across frames
///
/// # Errors
///
/// - [`FftError::InvalidHopSize`] if `hop_size` is zero or exceeds `window.len()`.
/// - [`FftError::MismatchedLengths`] when `output` does not contain exactly the
///   required number of frames or the window is empty.
///
/// # Examples
/// ```ignore
/// use kofft::stft::parallel;
/// use kofft::window::hann;
/// use kofft::fft::ScalarFftImpl;
/// let signal = vec![0.0; 8];
/// let window = hann(4);
/// let mut frames = vec![vec![]; 4];
/// let fft = ScalarFftImpl::<f32>::default();
/// parallel(&signal, &window, 2, &mut frames, &fft).unwrap();
/// ```ignore
pub fn parallel<Fft: FftImpl<f32> + Sync>(
    signal: &[f32],
    window: &[f32],
    hop_size: usize,
    output: &mut [alloc::vec::Vec<Complex32>],
    fft: &Fft,
) -> Result<(), FftError> {
    use rayon::prelude::*;
    if hop_size == 0 || hop_size > window.len() {
        return Err(FftError::InvalidHopSize);
    }
    let win_len = window.len();
    if win_len == 0 {
        return Err(FftError::MismatchedLengths);
    }
    let required = signal.len().div_ceil(hop_size);
    if output.len() != required {
        return Err(FftError::MismatchedLengths);
    }
    // Pre-size frames to avoid repeated allocations in the parallel loop
    for frame in output.iter_mut() {
        frame.resize(win_len, Complex32::zero());
    }
    output
        .par_iter_mut()
        .enumerate()
        .try_for_each(|(frame_idx, frame)| {
            let start = frame_idx * hop_size;
            for i in 0..win_len {
                let x = if start + i < signal.len() {
                    signal[start + i] * window[i]
                } else {
                    0.0
                };
                frame[i] = Complex32::new(x, 0.0);
            }
            // `fft` is an immutable reference shared between threads.  The
            // `Sync` bound on `Fft` guarantees that concurrent calls are safe.
            fft.fft(frame)
        })
}

#[cfg(feature = "parallel")]
/// Inverse STFT using Rayon for parallel synthesis.
///
/// Requires the `parallel` feature, which enables the [`rayon`](https://crates.io/crates/rayon) dependency.
///
/// * `frames` - frequency-domain frames
/// * `window` - synthesis window
/// * `hop_size` - hop size between frames
/// * `output` - buffer to receive the reconstructed signal
/// * `fft` - FFT implementation to reuse cached plans
///
/// # Errors
///
/// - [`FftError::InvalidHopSize`] if `hop_size` is zero or exceeds
///   `window.len()`.
/// - [`FftError::MismatchedLengths`] if frame or buffer sizes are inconsistent.
///
/// # Examples
/// ```ignore
/// use kofft::stft::inverse_parallel;
/// use kofft::window::hann;
/// use kofft::fft::ScalarFftImpl;
/// let window = hann(4);
/// let frames = vec![vec![kofft::Complex32::zero(); 4]; 4];
/// let mut out = vec![0.0; 8];
/// let fft = ScalarFftImpl::<f32>::default();
/// inverse_parallel(&frames, &window, 2, &mut out, &fft).unwrap();
/// ```
pub fn inverse_parallel<Fft: FftImpl<f32> + Sync>(
    frames: &[alloc::vec::Vec<Complex32>],
    window: &[f32],
    hop_size: usize,
    output: &mut [f32],
    fft: &Fft,
) -> Result<(), FftError> {
    use rayon::prelude::*;
    if hop_size == 0 || hop_size > window.len() {
        return Err(FftError::InvalidHopSize);
    }
    let win_len = window.len();
    if win_len == 0 {
        return Err(FftError::MismatchedLengths);
    }
    let required = if frames.is_empty() {
        0
    } else {
        (frames.len() - 1) * hop_size + win_len
    };
    if output.len() != required {
        return Err(FftError::MismatchedLengths);
    }
    type Accum = (usize, alloc::vec::Vec<f32>, alloc::vec::Vec<f32>);
    type AccumResult = Result<alloc::vec::Vec<Accum>, FftError>;
    let partials: AccumResult = frames
        .par_iter()
        .enumerate()
        .map_init(
            || {
                (
                    vec![Complex32::new(0.0, 0.0); win_len],
                    vec![0.0f32; win_len],
                    vec![0.0f32; win_len],
                )
            },
            |(time_buf, acc, norm), (frame_idx, frame)| {
                if frame.len() != win_len {
                    return Err(FftError::MismatchedLengths);
                }
                let start = frame_idx * hop_size;
                time_buf.copy_from_slice(frame);
                fft.ifft(time_buf)?;
                // `acc` and `norm` are emptied by `take` at the end of the previous
                // iteration. Resize them here to restore capacity without reallocating.
                if acc.len() < win_len {
                    acc.resize(win_len, 0.0);
                    norm.resize(win_len, 0.0);
                }
                for i in 0..win_len {
                    acc[i] = time_buf[i].re * window[i];
                    norm[i] = window[i] * window[i];
                }
                // Move the accumulated data out for this frame while leaving the
                // buffers empty for reuse in the next iteration.
                let acc_frame = take(acc);
                let norm_frame = take(norm);
                Ok((start, acc_frame, norm_frame))
            },
        )
        .collect();
    let partials = partials?;
    output.fill(0.0);
    let mut norm = alloc::vec::Vec::with_capacity(output.len());
    norm.resize(output.len(), 0.0);
    for (start, acc_frame, norm_frame) in partials {
        for i in 0..win_len {
            let idx = start + i;
            output[idx] += acc_frame[i];
            norm[idx] += norm_frame[i];
        }
    }
    for i in 0..output.len() {
        if norm[i] > NORM_EPSILON {
            output[i] /= norm[i];
        } else {
            output[i] = 0.0;
        }
    }
    Ok(())
}

/// Streaming, no_std, no-alloc STFT: process one frame at a time using fixed-size buffers.
///
/// - `signal`: input signal (real)
/// - `window`: window function
/// - `start`: start index in signal
/// - `frame_out`: output buffer for FFT frame (length = window.len())
/// - `fft`: FFT instance implementing [`FftImpl`]
///
/// Returns Ok(()) on success, or FftError on failure.
#[inline]
pub fn frame<Fft: FftImpl<f32>>(
    signal: &[f32],
    window: &[f32],
    start: usize,
    frame_out: &mut [Complex32],
    fft: &Fft,
) -> Result<(), FftError> {
    let win_len = window.len();
    for i in 0..win_len {
        let x = if start + i < signal.len() {
            signal[start + i] * window[i]
        } else {
            0.0
        };
        frame_out[i] = Complex32::new(x, 0.0);
    }
    fft.fft(frame_out)
}

/// Streaming, no_std, no-alloc ISTFT: process one frame at a time using fixed-size buffers.
///
/// - `frame`: input FFT frame (length = window.len())
/// - `window`: window function
/// - `start`: start index in output
/// - `output`: output buffer (real, overlap-add)
/// - `fft`: FFT instance implementing [`FftImpl`]
///
/// Returns Ok(()) on success, or FftError on failure.
#[inline]
pub fn inverse_frame<Fft: FftImpl<f32>>(
    frame: &mut [Complex32],
    window: &[f32],
    start: usize,
    output: &mut [f32],
    fft: &Fft,
) -> Result<(), FftError> {
    let win_len = window.len();
    fft.ifft(frame)?;
    for i in 0..win_len {
        if start + i < output.len() {
            output[start + i] += frame[i].re * window[i];
        }
    }
    Ok(())
}

/// Streaming inverse STFT (ISTFT) helper implementing overlap-add with
/// normalization.
///
/// Frames are pushed using [`push_frame`], which returns the next `hop` samples
/// of the reconstructed signal. After the final frame has been processed, call
/// [`flush`](IstftStream::flush) to obtain the remaining samples.
pub struct IstftStream<'a, Fft: crate::fft::FftImpl<f32>> {
    win_len: usize,
    hop: usize,
    window: &'a [f32],
    fft: &'a Fft,
    buffer: alloc::vec::Vec<f32>,
    /// Buffer storing the sum of squared window values for normalization.
    norm_buf: alloc::vec::Vec<f32>,
    buf_pos: usize,
    out_pos: usize,
    frame_count: usize,
}

impl<'a, Fft: crate::fft::FftImpl<f32>> IstftStream<'a, Fft> {
    /// Create a streaming inverse STFT processor.
    ///
    /// Validates hop size and window length to avoid misaligned overlap-add
    /// during reconstruction.
    pub fn new(
        win_len: usize,
        hop: usize,
        window: &'a [f32],
        fft: &'a Fft,
    ) -> Result<Self, FftError> {
        if hop == 0 || hop > win_len {
            return Err(FftError::InvalidHopSize);
        }
        if window.len() != win_len || win_len == 0 {
            return Err(FftError::MismatchedLengths);
        }
        let buffer = vec![0.0f32; win_len + hop * STREAM_PAD_MULTIPLIER];
        let norm_buf = vec![0.0f32; win_len + hop * STREAM_PAD_MULTIPLIER];
        Ok(Self {
            win_len,
            hop,
            window,
            fft,
            buffer,
            norm_buf,
            buf_pos: 0,
            out_pos: 0,
            frame_count: 0,
        })
    }

    /// Feed in the next STFT frame and obtain a slice of normalized output samples.
    ///
    /// Returns a slice of length `hop` containing the next chunk of time-domain
    /// signal. Remaining samples after all frames have been pushed can be
    /// retrieved via [`flush`]. Errors if the provided frame length does not
    /// match `win_len`.
    pub fn push_frame(&mut self, frame: &mut [crate::fft::Complex32]) -> Result<&[f32], FftError> {
        if frame.len() != self.win_len {
            return Err(FftError::MismatchedLengths);
        }
        if self.buf_pos + self.win_len > self.buffer.len() {
            let shift = self.out_pos;
            self.buffer.copy_within(shift.., 0);
            self.norm_buf.copy_within(shift.., 0);
            self.buf_pos -= shift;
            self.out_pos = 0;
            for i in self.buf_pos + self.win_len - self.hop..self.buffer.len() {
                self.buffer[i] = 0.0;
                self.norm_buf[i] = 0.0;
            }
        }
        self.fft.ifft(frame)?;
        // Window and overlap-add
        for (i, sample) in frame.iter().enumerate().take(self.win_len) {
            let win = self.window[i];
            let val = sample.re * win;
            let idx = self.buf_pos + i;
            self.buffer[idx] += val;
            self.norm_buf[idx] += win * win;
        }
        self.frame_count += 1;
        // Output is available after the first frame
        let out_start = self.out_pos;
        let out_end = self.out_pos + self.hop;
        // Normalize output before returning
        for i in out_start..out_end {
            if self.norm_buf[i] > NORM_EPSILON {
                self.buffer[i] /= self.norm_buf[i];
            }
            self.norm_buf[i] = 0.0;
        }
        self.out_pos += self.hop;
        self.buf_pos += self.hop;
        for i in 0..self.hop {
            let idx = self.buf_pos + self.win_len - self.hop + i;
            if idx < self.buffer.len() {
                self.buffer[idx] = 0.0;
                self.norm_buf[idx] = 0.0;
            }
        }
        Ok(&self.buffer[out_start..out_end])
    }

    /// Return any remaining normalized samples after all frames have been
    /// processed.
    ///
    /// This should be called after the final frame is pushed to obtain the
    /// tail of the signal (`win_len - hop` samples). If no frames have been
    /// processed, this returns an empty slice. Subsequent calls will
    /// also return an empty slice.
    pub fn flush(&mut self) -> &[f32] {
        if self.frame_count == 0 {
            return &[];
        }
        let out_start = self.out_pos;
        let out_end = self.buf_pos + self.win_len - self.hop;
        if out_start >= out_end {
            return &[];
        }
        for i in out_start..out_end {
            if self.norm_buf[i] > NORM_EPSILON {
                self.buffer[i] /= self.norm_buf[i];
            }
            self.norm_buf[i] = 0.0;
        }
        self.out_pos = out_end;
        &self.buffer[out_start..out_end]
    }

    /// Current length of the internal buffer (for diagnostics and testing).
    pub fn buffer_len(&self) -> usize {
        self.buffer.len()
    }
}

#[cfg(all(feature = "internal-tests", test))]
mod tests {
    use super::*;
<<<<<<< HEAD
    // Only the complex type and scalar FFT implementation are required for tests.
    #[cfg(feature = "parallel")]
    use crate::fft::FftStrategy;
    use crate::fft::{Complex32, ScalarFftImpl};
=======
    // Only the complex type, scalar FFT and strategy enum are required for tests.
    use crate::fft::{Complex32, FftStrategy, ScalarFftImpl};
>>>>>>> 40f30401

    #[test]
    fn test_stft_istft_frame_roundtrip() {
        let fft = ScalarFftImpl::<f32>::default();
        let n: usize = 8;
        let win_len: usize = 4;
        let hop: usize = 2;
        let signal = [1.0, 2.0, 3.0, 4.0, 5.0, 6.0, 7.0, 8.0];
        let window = [1.0, 1.0, 1.0, 1.0];
        let mut output = [0.0f32; 8];
        let mut norm = [0.0f32; 8];
        let mut frame_buf = [Complex32::new(0.0, 0.0); 4];
        // STFT + ISTFT streaming
        let mut pos = 0;
        while pos < n {
            frame(&signal, &window, pos, &mut frame_buf, &fft).unwrap();
            inverse_frame(&mut frame_buf, &window, pos, &mut output, &fft).unwrap();
            for i in 0..win_len {
                if pos + i < n {
                    norm[pos + i] += window[i] * window[i];
                }
            }
            pos += hop;
        }
        for i in 0..n {
            if norm[i] > NORM_EPSILON {
                output[i] /= norm[i];
            }
        }
        for (a, b) in signal.iter().zip(output.iter()) {
            assert!((a - b).abs() < 1e-4, "{} vs {}", a, b);
        }
    }

    #[test]
    fn test_stft_istft_batch_roundtrip() {
        let n: usize = 8;
        let win_len: usize = 4;
        let hop: usize = 2;
        let signal = [1.0, 2.0, 3.0, 4.0, 5.0, 6.0, 7.0, 8.0];
        let window = [1.0, 1.0, 1.0, 1.0];
        let num_frames = n.div_ceil(hop);
        let mut frames = alloc::vec::Vec::new();
        for _ in 0..num_frames {
            frames.push(alloc::vec::Vec::with_capacity(win_len));
        }
        let fft = ScalarFftImpl::<f32>::default();
        stft(&signal, &window, hop, &mut frames, &fft).unwrap();
        let mut output = vec![0.0f32; n + win_len - hop];
        let mut scratch = vec![0.0f32; output.len()];
        istft(&mut frames, &window, hop, &mut output, &mut scratch, &fft).unwrap();
        for (a, b) in signal.iter().zip(output.iter().take(n)) {
            assert!((a - b).abs() < 1e-4, "{} vs {}", a, b);
        }
    }

    #[cfg(feature = "parallel")]
    #[test]
    fn test_stft_istft_parallel_roundtrip() {
        use std::sync::Mutex;

        struct SyncFft(Mutex<ScalarFftImpl<f32>>);
        impl Default for SyncFft {
            fn default() -> Self {
                Self(Mutex::new(ScalarFftImpl::<f32>::default()))
            }
        }
        impl FftImpl<f32> for SyncFft {
            fn fft(&self, input: &mut [Complex32]) -> Result<(), FftError> {
                self.0.lock().unwrap().fft(input)
            }
            fn ifft(&self, input: &mut [Complex32]) -> Result<(), FftError> {
                self.0.lock().unwrap().ifft(input)
            }
            fn fft_strided(
                &self,
                input: &mut [Complex32],
                stride: usize,
                scratch: &mut [Complex32],
            ) -> Result<(), FftError> {
                self.0.lock().unwrap().fft_strided(input, stride, scratch)
            }
            fn ifft_strided(
                &self,
                input: &mut [Complex32],
                stride: usize,
                scratch: &mut [Complex32],
            ) -> Result<(), FftError> {
                self.0.lock().unwrap().ifft_strided(input, stride, scratch)
            }
            fn fft_out_of_place_strided(
                &self,
                input: &[Complex32],
                in_stride: usize,
                output: &mut [Complex32],
                out_stride: usize,
            ) -> Result<(), FftError> {
                self.0
                    .lock()
                    .unwrap()
                    .fft_out_of_place_strided(input, in_stride, output, out_stride)
            }
            fn ifft_out_of_place_strided(
                &self,
                input: &[Complex32],
                in_stride: usize,
                output: &mut [Complex32],
                out_stride: usize,
            ) -> Result<(), FftError> {
                self.0
                    .lock()
                    .unwrap()
                    .ifft_out_of_place_strided(input, in_stride, output, out_stride)
            }
            fn fft_with_strategy(
                &self,
                input: &mut [Complex32],
                strategy: FftStrategy,
            ) -> Result<(), FftError> {
                self.0.lock().unwrap().fft_with_strategy(input, strategy)
            }
        }

        let n: usize = 8;
        let win_len: usize = 4;
        let hop: usize = 2;
        let signal = [1.0, 2.0, 3.0, 4.0, 5.0, 6.0, 7.0, 8.0];
        let window = [1.0, 1.0, 1.0, 1.0];
        let num_frames = n.div_ceil(hop);
        let mut frames = alloc::vec::Vec::new();
        for _ in 0..num_frames {
            frames.push(alloc::vec::Vec::with_capacity(win_len));
        }
        let fft = SyncFft::default();
        parallel(&signal, &window, hop, &mut frames, &fft).unwrap();
        let mut output = vec![0.0f32; n + win_len - hop];
        inverse_parallel(&frames, &window, hop, &mut output, &fft).unwrap();
        for (a, b) in signal.iter().zip(output.iter().take(n)) {
            assert!((a - b).abs() < 1e-4, "{} vs {}", a, b);
        }
    }
}

#[cfg(all(feature = "internal-tests", test))]
mod streaming_tests {
    use super::*;
    use crate::fft::{Complex32, ScalarFftImpl};
    use alloc::vec::Vec;

    #[test]
    fn test_stft_istft_stream_roundtrip() {
        let win_len = 4;
        let hop = 2;
        let window = vec![1.0f32; win_len];
        let signal = [1.0, 2.0, 3.0, 4.0, 5.0, 6.0, 7.0, 8.0];
        let fft = ScalarFftImpl::<f32>::default();
        let mut stft_stream = StftStream::new(&signal, &window, hop, &fft).unwrap();
        let mut frames = Vec::new();
        let mut frame = vec![Complex32::new(0.0, 0.0); win_len];
        while stft_stream.next_frame(&mut frame).unwrap() {
            frames.push(frame.clone());
        }
        let win_len = window.len();
        let mut output = vec![0.0f32; signal.len() + win_len - hop];
        let mut scratch = vec![0.0f32; output.len()];
        istft(&mut frames, &window, hop, &mut output, &mut scratch, &fft).unwrap();
        for (a, b) in signal.iter().zip(output.iter().take(signal.len())) {
            assert!((a - b).abs() < 1e-4, "{} vs {}", a, b);
        }
    }
}

#[cfg(all(feature = "internal-tests", test))]
mod edge_case_tests {
    use super::*;
    use crate::fft::{Complex32, ScalarFftImpl};
    use alloc::vec::Vec;

    #[test]
    fn test_empty_signal_batch() {
        let signal: [f32; 0] = [];
        let window = [1.0, 1.0, 1.0, 1.0];
        let mut frames: Vec<Vec<Complex32>> = Vec::new();
        let fft = ScalarFftImpl::<f32>::default();
        let res = stft(&signal, &window, 2, &mut frames, &fft);
        assert!(res.is_ok());
        let mut output = vec![];
        let mut scratch = vec![];
        let res = istft(&mut frames, &window, 2, &mut output, &mut scratch, &fft);
        assert!(res.is_ok());
    }

    #[test]
    fn test_mismatched_lengths_batch() {
        let window = [1.0, 1.0, 1.0, 1.0];
        let mut frames = vec![vec![Complex32::new(0.0, 0.0); 4]];
        // Output buffer too short
        let mut output = vec![0.0f32; 2];
        let mut scratch = vec![0.0f32; output.len()];
        let fft = ScalarFftImpl::<f32>::default();
        let res = istft(&mut frames, &window, 2, &mut output, &mut scratch, &fft);
        assert!(matches!(res, Err(FftError::MismatchedLengths)));
    }

    #[test]
    fn test_istft_frame_size_mismatch() {
        let window = [1.0, 1.0, 1.0, 1.0];
        // Frame shorter than window length
        let mut frames = vec![vec![Complex32::new(0.0, 0.0); 3]];
        let mut output = vec![0.0f32; 4];
        let mut scratch = vec![0.0f32; output.len()];
        let fft = ScalarFftImpl::<f32>::default();
        let res = istft(&mut frames, &window, 2, &mut output, &mut scratch, &fft);
        assert!(matches!(res, Err(FftError::MismatchedLengths)));
    }

    #[test]
    fn test_istft_stream_frame_size_mismatch() {
        let win_len = 4;
        let hop = 2;
        let window = vec![1.0f32; win_len];
        let fft = ScalarFftImpl::<f32>::default();
        let mut istft_stream = IstftStream::new(win_len, hop, &window, &fft).unwrap();
        let mut frame = vec![Complex32::new(0.0, 0.0); win_len - 1];
        let res = istft_stream.push_frame(&mut frame);
        assert!(matches!(res, Err(FftError::MismatchedLengths)));
    }

    #[test]
    fn test_zero_hop_size() {
        let signal = [1.0, 2.0, 3.0, 4.0];
        let window = [1.0, 1.0, 1.0, 1.0];
        let mut frames = vec![vec![Complex32::new(0.0, 0.0); 4]];
        let fft = ScalarFftImpl::<f32>::default();
        let res = stft(&signal, &window, 0, &mut frames, &fft);
        assert!(res.is_err());
    }

    #[test]
    fn test_all_zero_window() {
        let signal = [1.0, 2.0, 3.0, 4.0];
        let window = [0.0, 0.0, 0.0, 0.0];
        let hop = 2;
        let num_frames = signal.len().div_ceil(hop);
        let mut frames = vec![vec![Complex32::new(0.0, 0.0); window.len()]; num_frames];
        let fft = ScalarFftImpl::<f32>::default();
        stft(&signal, &window, hop, &mut frames, &fft).unwrap();
        for frame in &frames {
            for c in frame {
                assert_eq!(c.re, 0.0);
                assert_eq!(c.im, 0.0);
            }
        }
        let win_len = window.len();
        let mut output = vec![0.0f32; signal.len() + win_len - hop];
        let mut scratch = vec![0.0f32; output.len()];
        istft(&mut frames, &window, hop, &mut output, &mut scratch, &fft).unwrap();
        for &x in &output[..signal.len()] {
            assert_eq!(x, 0.0);
        }
    }

    #[test]
    fn test_hann_window() {
        let n: usize = 8;
        let win_len: usize = 4;
        let hop: usize = 2;
        let signal = [1.0, 2.0, 3.0, 4.0, 5.0, 6.0, 7.0, 8.0];
        let window: Vec<f32> = (0..win_len)
            .map(|i| 0.5 - 0.5 * (core::f32::consts::PI * 2.0 * i as f32 / win_len as f32).cos())
            .collect();
        let num_frames = n.div_ceil(hop);
        let mut frames = alloc::vec::Vec::new();
        for _ in 0..num_frames {
            frames.push(alloc::vec::Vec::with_capacity(win_len));
        }
        let fft = ScalarFftImpl::<f32>::default();
        stft(&signal, &window, hop, &mut frames, &fft).unwrap();
        let mut output = vec![0.0f32; n + win_len - hop];
        let mut scratch = vec![0.0f32; output.len()];
        istft(&mut frames, &window, hop, &mut output, &mut scratch, &fft).unwrap();
        // Should roughly reconstruct signal (Hann window has edge attenuation)
        for (a, b) in signal.iter().zip(output.iter().take(n)) {
            assert!((a - b).abs() < 1.1, "{} vs {}", a, b);
        }
    }

    #[test]
    fn test_streaming_empty_signal() {
        let win_len = 4;
        let hop = 2;
        let window = vec![1.0f32; win_len];
        let fft = ScalarFftImpl::<f32>::default();
        let signal: [f32; 0] = [];
        let mut stft_stream = StftStream::new(&signal, &window, hop, &fft).unwrap();
        let mut istft_stream = IstftStream::new(win_len, hop, &window, &fft).unwrap();
        let mut output = Vec::new();
        let mut frame = vec![Complex32::new(0.0, 0.0); win_len];
        while stft_stream.next_frame(&mut frame).unwrap() {
            let out = istft_stream.push_frame(&mut frame).unwrap();
            output.extend_from_slice(out);
        }
        let tail = istft_stream.flush();
        output.extend_from_slice(tail);
        output.truncate(signal.len());
        assert!(output.is_empty());
        assert!(tail.is_empty());
    }

    #[test]
    fn test_tiny_window_threshold() {
        let signal = [1.0f32, 2.0];
        // Extremely small non-zero window ensures accumulated power stays below NORM_EPSILON
        let window = [1e-9, 1e-9];
        let required = signal.len().div_ceil(1);
        let mut frames = vec![vec![Complex32::new(0.0, 0.0); window.len()]; required];
        let fft = ScalarFftImpl::<f32>::default();
        stft(&signal, &window, 1, &mut frames, &fft).unwrap();
        let mut output = vec![0.0f32; signal.len() + window.len() - 1];
        let mut scratch = vec![0.0f32; output.len()];
        istft(&mut frames, &window, 1, &mut output, &mut scratch, &fft).unwrap();
        // With such a tiny window, normalization should treat the output as silence
        assert!(output
            .iter()
            .all(|x| x.is_finite() && x.abs() <= NORM_EPSILON));
    }
}

#[cfg(all(feature = "internal-tests", test))]
mod coverage_tests {
    use super::*;
    use crate::fft::{Complex32, ScalarFftImpl};
    use alloc::{format, vec::Vec};
    use proptest::prelude::*;

    #[test]
    fn test_stft_empty() {
        let signal: [f32; 0] = [];
        let window = [1.0, 1.0, 1.0, 1.0];
        let mut frames: Vec<Vec<Complex32>> = Vec::new();
        let fft = ScalarFftImpl::<f32>::default();
        let res = stft(&signal, &window, 2, &mut frames, &fft);
        assert!(res.is_ok());
    }
    #[test]
    fn test_stft_single_frame() {
        let signal = [1.0, 2.0, 3.0, 4.0];
        let window = [1.0, 1.0, 1.0, 1.0];
        let mut frames = vec![vec![Complex32::new(0.0, 0.0); 4]];
        let fft = ScalarFftImpl::<f32>::default();
        stft(&signal, &window, 4, &mut frames, &fft).unwrap();
        let mut output = vec![0.0f32; 4];
        let mut scratch = vec![0.0f32; output.len()];
        istft(&mut frames, &window, 4, &mut output, &mut scratch, &fft).unwrap();
        for (a, b) in signal.iter().zip(output.iter()) {
            assert!((a - b).abs() < 1e-4);
        }
    }
    #[test]
    fn test_stft_all_zeros() {
        let signal = [0.0; 8];
        let window = [1.0, 1.0, 1.0, 1.0];
        let mut frames = vec![vec![Complex32::new(0.0, 0.0); 4]; 2];
        let fft = ScalarFftImpl::<f32>::default();
        stft(&signal, &window, 4, &mut frames, &fft).unwrap();
        let mut output = vec![0.0f32; 8];
        let mut scratch = vec![0.0f32; output.len()];
        istft(&mut frames, &window, 4, &mut output, &mut scratch, &fft).unwrap();
        for &x in &output {
            assert_eq!(x, 0.0);
        }
    }
    #[test]
    fn test_stft_all_ones() {
        let signal = [1.0; 8];
        let window = [1.0, 1.0, 1.0, 1.0];
        let mut frames = vec![vec![Complex32::new(0.0, 0.0); 4]; 2];
        let fft = ScalarFftImpl::<f32>::default();
        stft(&signal, &window, 4, &mut frames, &fft).unwrap();
        let mut output = vec![0.0f32; 8];
        let mut scratch = vec![0.0f32; output.len()];
        istft(&mut frames, &window, 4, &mut output, &mut scratch, &fft).unwrap();
        for &x in &output {
            assert!(x > 0.0);
        }
    }
    #[test]
    fn test_stft_zero_hop() {
        let signal = [1.0, 2.0, 3.0, 4.0];
        let window = [1.0, 1.0, 1.0, 1.0];
        let mut frames = vec![vec![Complex32::new(0.0, 0.0); 4]];
        let fft = ScalarFftImpl::<f32>::default();
        let res = stft(&signal, &window, 0, &mut frames, &fft);
        assert!(res.is_err());
    }

    #[test]
    fn test_istft_zero_hop() {
        let window = [1.0, 1.0, 1.0, 1.0];
        let mut frames = vec![vec![Complex32::new(0.0, 0.0); 4]];
        let mut out = vec![0.0f32; 4];
        let mut scratch = vec![0.0f32; out.len()];
        let fft = ScalarFftImpl::<f32>::default();
        let res = istft(&mut frames, &window, 0, &mut out, &mut scratch, &fft);
        assert!(res.is_err());
    }

    #[test]
    fn test_stft_stream_iteration() {
        let signal = [1.0, 2.0, 3.0, 4.0, 5.0];
        let window = [1.0, 1.0, 1.0, 1.0];
        let fft = ScalarFftImpl::<f32>::default();
        let mut stream = StftStream::new(&signal, &window, 2, &fft).unwrap();
        let mut buf = vec![Complex32::new(0.0, 0.0); 4];
        assert!(stream.next_frame(&mut buf).unwrap());
        while stream.next_frame(&mut buf).unwrap() {}
    }

    #[test]
    fn test_stream_buffer_mismatch() {
        let signal = [1.0, 2.0, 3.0, 4.0];
        let window = [1.0, 1.0, 1.0, 1.0];
        let fft = ScalarFftImpl::<f32>::default();
        let mut stream = StftStream::new(&signal, &window, 2, &fft).unwrap();
        let mut buf = vec![Complex32::new(0.0, 0.0); 3];
        assert_eq!(
            stream.next_frame(&mut buf).unwrap_err(),
            FftError::MismatchedLengths
        );
    }

    #[test]
    fn test_stft_stream_invalid_hop() {
        let signal = [1.0, 2.0, 3.0, 4.0];
        let window = [1.0, 1.0, 1.0, 1.0];
        let fft = ScalarFftImpl::<f32>::default();
        assert!(StftStream::new(&signal, &window, 0, &fft).is_err());
    }
    #[test]
    fn test_stft_all_zero_window() {
        let signal = [1.0, 2.0, 3.0, 4.0];
        let window = [0.0, 0.0, 0.0, 0.0];
        let hop = 2;
        let num_frames = signal.len().div_ceil(hop);
        let mut frames = vec![vec![Complex32::new(0.0, 0.0); window.len()]; num_frames];
        let fft = ScalarFftImpl::<f32>::default();
        stft(&signal, &window, hop, &mut frames, &fft).unwrap();
        for frame in &frames {
            for c in frame {
                assert_eq!(c.re, 0.0);
                assert_eq!(c.im, 0.0);
            }
        }
        let win_len = window.len();
        let mut output = vec![0.0f32; signal.len() + win_len - hop];
        let mut scratch = vec![0.0f32; output.len()];
        istft(&mut frames, &window, hop, &mut output, &mut scratch, &fft).unwrap();
        for &x in &output[..signal.len()] {
            assert_eq!(x, 0.0);
        }
    }
    proptest! {
        #[test]
        fn prop_stft_istft_roundtrip(len in 8usize..64, hop in 1usize..8, win_len in 2usize..16, ref signal in proptest::collection::vec(-1000.0f32..1000.0, 64)) {
            let len = len.min(signal.len());
            let signal = &signal[..len];
            let win_len = win_len.min(len);
            let hop = hop.min(win_len);
            let window = vec![1.0f32; win_len];
            let num_frames = len.div_ceil(hop);
            let mut frames = alloc::vec::Vec::new();
            for _ in 0..num_frames {
                frames.push(alloc::vec::Vec::with_capacity(win_len));
            }
            let fft = ScalarFftImpl::<f32>::default();
            stft(signal, &window, hop, &mut frames, &fft).unwrap();
            let expected = (num_frames - 1) * hop + win_len;
            let mut output = vec![0.0f32; expected];
            let mut scratch = vec![0.0f32; output.len()];
            istft(&mut frames, &window, hop, &mut output, &mut scratch, &fft).unwrap();
            for (a, b) in signal.iter().zip(output.iter().take(len)) {
                prop_assert!((a - b).abs() < 1e-2);
            }
        }
    }
}<|MERGE_RESOLUTION|>--- conflicted
+++ resolved
@@ -793,15 +793,10 @@
 #[cfg(all(feature = "internal-tests", test))]
 mod tests {
     use super::*;
-<<<<<<< HEAD
     // Only the complex type and scalar FFT implementation are required for tests.
     #[cfg(feature = "parallel")]
     use crate::fft::FftStrategy;
     use crate::fft::{Complex32, ScalarFftImpl};
-=======
-    // Only the complex type, scalar FFT and strategy enum are required for tests.
-    use crate::fft::{Complex32, FftStrategy, ScalarFftImpl};
->>>>>>> 40f30401
 
     #[test]
     fn test_stft_istft_frame_roundtrip() {
