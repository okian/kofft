--- conflicted
+++ resolved
@@ -79,18 +79,14 @@
 /// amplification when overlap-adding STFT frames. Any accumulated window power
 /// below this threshold is treated as silence.
 const NORM_EPSILON: f32 = 1e-8;
-
-<<<<<<< HEAD
 /// Minimum allowed window length to ensure meaningful analysis.
 const MIN_WINDOW_LEN: usize = 1;
 /// Minimum hop size required to advance the analysis window.
 const MIN_HOP_SIZE: usize = 1;
-=======
 /// Extra padding multiplier used when allocating internal buffers for streaming
 /// ISTFT. The padding ensures enough headroom for overlap-add operations without
 /// frequent reallocations while keeping memory usage bounded.
 const STREAM_PAD_MULTIPLIER: usize = 2;
->>>>>>> 49766eea
 
 /// Compute the STFT of a real-valued signal.
 ///
@@ -114,20 +110,12 @@
     output: &mut [alloc::vec::Vec<Complex32>],
     fft: &Fft,
 ) -> Result<(), FftError> {
-<<<<<<< HEAD
-    if hop_size < MIN_HOP_SIZE {
-        return Err(FftError::InvalidHopSize);
-    }
-    if window.len() < MIN_WINDOW_LEN {
-        return Err(FftError::EmptyInput);
-=======
     if hop_size == 0 || hop_size > window.len() {
         return Err(FftError::InvalidHopSize);
     }
     let win_len = window.len();
     if win_len == 0 {
         return Err(FftError::MismatchedLengths);
->>>>>>> 49766eea
     }
     let required = signal.len().div_ceil(hop_size);
     if output.len() != required {
@@ -379,36 +367,25 @@
 }
 
 impl<'a, Fft: crate::fft::FftImpl<f32>> StftStream<'a, Fft> {
-<<<<<<< HEAD
     /// Create a new streaming STFT processor over `signal`.
     ///
     /// Validates that `window` is non-empty and that `hop_size` advances by at
     /// least one sample. Returns [`FftError::InvalidHopSize`] or
     /// [`FftError::EmptyInput`] on invalid parameters.
-=======
     /// Create a streaming STFT iterator over `signal`.
     ///
     /// Validates hop size and window length to prevent misaligned frames.
->>>>>>> 49766eea
     pub fn new(
         signal: &'a [f32],
         window: &'a [f32],
         hop_size: usize,
         fft: &'a Fft,
     ) -> Result<Self, FftError> {
-<<<<<<< HEAD
         if hop_size < MIN_HOP_SIZE {
             return Err(FftError::InvalidHopSize);
         }
         if window.len() < MIN_WINDOW_LEN {
             return Err(FftError::EmptyInput);
-=======
-        if hop_size == 0 || hop_size > window.len() {
-            return Err(FftError::InvalidHopSize);
-        }
-        if window.is_empty() {
-            return Err(FftError::MismatchedLengths);
->>>>>>> 49766eea
         }
         Ok(Self {
             signal,
@@ -418,19 +395,15 @@
             fft,
         })
     }
-<<<<<<< HEAD
     /// Populate `out` with the next FFT frame.
     ///
     /// Returns `Ok(true)` when a frame is produced or `Ok(false)` after the
     /// signal is exhausted. Errors if `out` does not match the configured
     /// window length.
-=======
-
     /// Compute the next FFT frame into `out`.
     ///
     /// Returns `Ok(true)` while frames remain or `Ok(false)` when the end of
     /// the signal is reached. Errors if `out` does not match the window length.
->>>>>>> 49766eea
     pub fn next_frame(&mut self, out: &mut [Complex32]) -> Result<bool, FftError> {
         let win_len = self.window.len();
         if out.len() != win_len {
@@ -498,13 +471,6 @@
     output: &mut [alloc::vec::Vec<Complex32>],
     fft: &Fft,
 ) -> Result<(), FftError> {
-<<<<<<< HEAD
-    if hop_size < MIN_HOP_SIZE {
-        return Err(FftError::InvalidHopSize);
-    }
-    if window.len() < MIN_WINDOW_LEN {
-        return Err(FftError::EmptyInput);
-=======
     use rayon::prelude::*;
     if hop_size == 0 || hop_size > window.len() {
         return Err(FftError::InvalidHopSize);
@@ -512,7 +478,6 @@
     let win_len = window.len();
     if win_len == 0 {
         return Err(FftError::MismatchedLengths);
->>>>>>> 49766eea
     }
     let required = signal.len().div_ceil(hop_size);
     if output.len() != required {
@@ -578,12 +543,8 @@
     output: &mut [f32],
     fft: &Fft,
 ) -> Result<(), FftError> {
-<<<<<<< HEAD
     if hop_size < MIN_HOP_SIZE {
-=======
-    use rayon::prelude::*;
     if hop_size == 0 || hop_size > window.len() {
->>>>>>> 49766eea
         return Err(FftError::InvalidHopSize);
     }
     if window.len() < MIN_WINDOW_LEN {
@@ -603,43 +564,6 @@
     }
     type Accum = (usize, alloc::vec::Vec<f32>, alloc::vec::Vec<f32>);
     type AccumResult = Result<alloc::vec::Vec<Accum>, FftError>;
-<<<<<<< HEAD
-    let partials: AccumResult = rayon_pool().install(|| {
-        frames
-            .par_iter()
-            .enumerate()
-            .map_init(
-                || {
-                    (
-                        vec![Complex32::new(0.0, 0.0); win_len],
-                        vec![0.0f32; win_len],
-                        vec![0.0f32; win_len],
-                    )
-                },
-                |(time_buf, acc, norm), (frame_idx, frame)| {
-                    let start = frame_idx * hop_size;
-                    time_buf.copy_from_slice(frame);
-                    fft.ifft(time_buf)?;
-                    // `acc` and `norm` are emptied by `take` at the end of the previous
-                    // iteration. Resize them here to restore capacity without reallocating.
-                    if acc.len() < win_len {
-                        acc.resize(win_len, 0.0);
-                        norm.resize(win_len, 0.0);
-                    }
-                    for i in 0..win_len {
-                        acc[i] = time_buf[i].re * window[i];
-                        norm[i] = window[i] * window[i];
-                    }
-                    // Move the accumulated data out for this frame while leaving the
-                    // buffers empty for reuse in the next iteration.
-                    let acc_frame = take(acc);
-                    let norm_frame = take(norm);
-                    Ok((start, acc_frame, norm_frame))
-                },
-            )
-            .collect()
-    });
-=======
     let partials: AccumResult = frames
         .par_iter()
         .enumerate()
@@ -676,7 +600,6 @@
             },
         )
         .collect();
->>>>>>> 49766eea
     let partials = partials?;
     output.fill(0.0);
     let mut norm = alloc::vec::Vec::with_capacity(output.len());
@@ -780,35 +703,22 @@
 }
 
 impl<'a, Fft: crate::fft::FftImpl<f32>> IstftStream<'a, Fft> {
-<<<<<<< HEAD
     /// Create a streaming ISTFT processor.
     ///
     /// Returns [`FftError::InvalidHopSize`] if `hop` is zero or
     /// [`FftError::MismatchedLengths`] when `window` does not match `win_len` or
     /// is empty.
-=======
-    /// Create a streaming inverse STFT processor.
-    ///
-    /// Validates hop size and window length to avoid misaligned overlap-add
-    /// during reconstruction.
->>>>>>> 49766eea
     pub fn new(
         win_len: usize,
         hop: usize,
         window: &'a [f32],
         fft: &'a Fft,
     ) -> Result<Self, FftError> {
-<<<<<<< HEAD
-        if hop < MIN_HOP_SIZE {
-            return Err(FftError::InvalidHopSize);
-        }
         if win_len < MIN_WINDOW_LEN || window.len() != win_len {
-=======
         if hop == 0 || hop > win_len {
             return Err(FftError::InvalidHopSize);
         }
         if window.len() != win_len || win_len == 0 {
->>>>>>> 49766eea
             return Err(FftError::MismatchedLengths);
         }
         let buffer = vec![0.0f32; win_len + hop * STREAM_PAD_MULTIPLIER];
