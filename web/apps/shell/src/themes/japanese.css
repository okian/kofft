--- conflicted
+++ resolved
@@ -25,7 +25,6 @@
   color: var(--color-text);
 }
 
-<<<<<<< HEAD
 /* Transition behaviour for minimalist Japanese designs. */
 :root[data-design="japanese-a"] *,
 :root[data-design="japanese-b"] * {
@@ -33,7 +32,7 @@
   transition-property: background-color, color;
   transition-duration: var(--anim-duration);
   transition-timing-function: ease-in-out;
-=======
+}
 /*
   Transition behaviour for minimalist Japanese designs. The rule targets the
   shared `theme-transition` class rather than all elements to avoid expensive
@@ -45,5 +44,4 @@
   transition:
     background-color var(--anim-duration) ease-in-out,
     color var(--anim-duration) ease-in-out;
->>>>>>> 02f59216
 }