--- conflicted
+++ resolved
@@ -36,17 +36,11 @@
 /** Name of the CSS variable for tertiary accent colour. */
 const VAR_TERTIARY = "--color-tertiary" as const;
 
-<<<<<<< HEAD
-/** Error message used when palette validation fails. */
-const ERR_INVALID_PALETTE =
-  "applyPalette requires a valid palette with background, text, and accent properties";
-
 /**
  * Apply a palette to the document root.
  * Fails fast when invoked with malformed palettes and removes optional
  * colours when absent. Explicit removal prevents stale values from previous
  * designs from leaking into the current theme.
-=======
 /** Error thrown when palette validation fails. */
 const ERR_INVALID_PALETTE =
   "applyPalette requires a valid palette with background, text, and accent properties" as const;
@@ -56,24 +50,20 @@
  * Validates required fields and types, failing fast to avoid writing
  * undefined CSS values. Optional colours are explicitly removed when absent
  * to prevent stale values from leaking between designs.
->>>>>>> 516531bf
  */
 export function applyPalette(palette: unknown): void {
   const candidate = palette as Record<string, unknown> | null;
   if (
-<<<<<<< HEAD
     candidate === null ||
     typeof candidate !== "object" ||
     typeof candidate.background !== "string" ||
     typeof candidate.text !== "string" ||
     typeof candidate.accent !== "string"
-=======
     !palette ||
     typeof palette !== "object" ||
     typeof (palette as any).background !== "string" ||
     typeof (palette as any).text !== "string" ||
     typeof (palette as any).accent !== "string"
->>>>>>> 516531bf
   ) {
     throw new Error(ERR_INVALID_PALETTE);
   }
