<<<<<<< HEAD
import React, { useRef, useCallback, useMemo } from 'react'
import { motion } from 'framer-motion'
import { useUIStore } from '../shared/stores/uiStore'
import { useAudioStore } from '../shared/stores/audioStore'
import { useAudioFile } from '../shared/hooks/useAudioFile'
import { useMicrophone } from '../shared/hooks/useMicrophone'
import { useScreenSize } from '../shared/hooks/useScreenSize'
import { useKeyboardShortcuts } from '../shared/hooks/useKeyboardShortcuts'
import { useSettingsStore } from '../shared/stores/settingsStore'
import { FileAudio, Mic, MicOff, Settings, Camera, Info, List } from 'lucide-react'
import { cn } from '../shared/utils/cn'
import { SPACING, TYPOGRAPHY, GRID } from '../shared/layout'
import type { Theme } from '../shared/types'
import { useAnimationPreset } from '../shared/animations'
=======
import React, { useRef, useCallback, useMemo } from "react";
import { useUIStore } from "@/shared/stores/uiStore";
import { useAudioStore } from "@/shared/stores/audioStore";
import { useAudioFile } from "@/shared/hooks/useAudioFile";
import { useMicrophone } from "@/shared/hooks/useMicrophone";
import { useScreenSize } from "@/shared/hooks/useScreenSize";
import { useKeyboardShortcuts } from "@/shared/hooks/useKeyboardShortcuts";
import {
  FileAudio,
  Mic,
  MicOff,
  Settings,
  Camera,
  Info,
  List,
} from "lucide-react";
import { cn } from "../shared/utils/cn";

export const Header: React.FC = () => {
  const fileInputRef = useRef<HTMLInputElement>(null);
  const {
    metadataPanelOpen,
    playlistPanelOpen,
    setMetadataPanelOpen,
    setPlaylistPanelOpen,
    setSettingsPanelOpen,
  } = useUIStore();
  const { isMicrophoneActive } = useAudioStore();
  const { isMobile, isTablet } = useScreenSize();
  const audioFile = useAudioFile();
  const microphone = useMicrophone();

  const handleFileSelect = useCallback(
    async (event: React.ChangeEvent<HTMLInputElement>) => {
      const files = event.target.files;
      if (files && files.length > 0) {
        await audioFile.loadAudioFiles(Array.from(files));
      }
      event.target.value = "";
    },
    [audioFile],
  );
>>>>>>> 5e0a45cc

/**
 * Builds the header's class string from layout tokens. Centralising this logic
 * guarantees every theme shares the same structural rules and keeps tests
 * straightforward.
 */
export function getHeaderClasses(theme: Theme, isMobile: boolean): string {
  return cn(
    'bg-neutral-900 border-b border-neutral-800',
    'flex items-center justify-between',
    SPACING[theme],
    TYPOGRAPHY[theme],
    GRID[theme],
    'transition-colors duration-300',
    isMobile ? 'h-14' : 'h-12',
  )
}

export const Header: React.FC = () => {
  const fileInputRef = useRef<HTMLInputElement>(null)
  const { metadataPanelOpen, playlistPanelOpen, setMetadataPanelOpen, setPlaylistPanelOpen, setSettingsPanelOpen } = useUIStore()
  const { isMicrophoneActive } = useAudioStore()
  const { isMobile, isTablet } = useScreenSize()
  const theme = useSettingsStore((s) => s.theme)
  const audioFile = useAudioFile()
  const microphone = useMicrophone()

  const handleFileSelect = useCallback(async (event: React.ChangeEvent<HTMLInputElement>) => {
    const files = event.target.files
    if (files && files.length > 0) {
      await audioFile.loadAudioFiles(Array.from(files))
    }
    event.target.value = ''
  }, [audioFile])

  const openFileDialog = useCallback(() => {
    fileInputRef.current?.click();
  }, []);

  const toggleMicrophone = useCallback(async () => {
    await microphone.toggleMicrophone();
  }, [microphone]);

  const takeSnapshot = useCallback(() => {
    // Placeholder; host can provide callback via props if needed
    console.log("Snapshot not implemented in MFE");
  }, []);

  useKeyboardShortcuts();

  const buttonConfig = useMemo(() => {
    if (isMobile) {
      return {
        showFileButton: true,
        showMicButton: true,
        showSettingsButton: true,
        showMetadataButton: true,
        showPlaylistButton: true,
        showSnapshotButton: false,
        showMenuButton: true,
      };
    } else if (isTablet) {
      return {
        showFileButton: true,
        showMicButton: true,
        showSettingsButton: true,
        showMetadataButton: true,
        showPlaylistButton: true,
        showSnapshotButton: true,
        showMenuButton: false,
      };
    }
<<<<<<< HEAD
    return { showFileButton: true, showMicButton: true, showSettingsButton: true, showMetadataButton: true, showPlaylistButton: true, showSnapshotButton: true, showMenuButton: false }
  }, [isMobile, isTablet])
  const animation = useAnimationPreset('fade')

  return (
    <motion.header {...animation} className={getHeaderClasses(theme, isMobile)} data-testid="app-header">
=======
    return {
      showFileButton: true,
      showMicButton: true,
      showSettingsButton: true,
      showMetadataButton: true,
      showPlaylistButton: true,
      showSnapshotButton: true,
      showMenuButton: false,
    };
  }, [isMobile, isTablet]);

  return (
    <header
      className={cn(
        "bg-neutral-900 border-b border-neutral-800",
        "flex items-center justify-between px-4",
        "transition-colors duration-300",
        isMobile ? "h-14" : "h-12",
      )}
    >
>>>>>>> 5e0a45cc
      <div className="flex items-center min-w-0 flex-1">
        <h1
          className={cn(
            "font-semibold text-neutral-100 truncate",
            isMobile ? "text-base" : "text-lg",
          )}
        >
          Spectrogram
        </h1>
      </div>

      {buttonConfig.showMenuButton && (
        <div className="flex items-center gap-1">
          <button
            onClick={() => setMetadataPanelOpen(!metadataPanelOpen)}
            className={cn(
              "p-2 rounded-lg transition-colors duration-200",
              "hover:bg-neutral-800 active:bg-neutral-700",
              "text-neutral-400 hover:text-neutral-200",
              "min-w-[44px] min-h-[44px] flex items-center justify-center",
            )}
            title="Track info (I)"
          >
            <Info size={isMobile ? 20 : 18} />
          </button>
          <button
            onClick={() => setPlaylistPanelOpen(!playlistPanelOpen)}
            className={cn(
              "p-2 rounded-lg transition-colors duration-200",
              "hover:bg-neutral-800 active:bg-neutral-700",
              "text-neutral-400 hover:text-neutral-200",
              "min-w-[44px] min-h-[44px] flex items-center justify-center",
            )}
            title="Playlist (P)"
          >
            <List size={isMobile ? 20 : 18} />
          </button>
        </div>
      )}

      <div
        className={cn("flex items-center gap-1", isMobile ? "gap-1" : "gap-2")}
      >
        {buttonConfig.showFileButton && (
          <button
            onClick={openFileDialog}
            className={cn(
              "p-2 rounded-lg transition-colors duration-200",
              "hover:bg-neutral-800 active:bg-neutral-700",
              "text-neutral-400 hover:text-neutral-200",
              "min-w-[44px] min-h-[44px] flex items-center justify-center",
            )}
            title="Open audio file (O)"
          >
            <FileAudio size={isMobile ? 20 : 18} />
          </button>
        )}

        {buttonConfig.showMicButton && (
          <button
            onClick={toggleMicrophone}
            className={cn(
              "p-2 rounded-lg transition-colors duration-200",
              "min-w-[44px] min-h-[44px] flex items-center justify-center",
              isMicrophoneActive
                ? "text-red-400 hover:text-red-300 bg-red-500/10 hover:bg-red-500/20"
                : "text-neutral-400 hover:text-neutral-200 hover:bg-neutral-800 active:bg-neutral-700",
            )}
            title="Toggle microphone"
            aria-pressed={isMicrophoneActive}
          >
            {isMicrophoneActive ? (
              <Mic size={isMobile ? 20 : 18} />
            ) : (
              <MicOff size={isMobile ? 20 : 18} />
            )}
          </button>
        )}

        {buttonConfig.showSettingsButton && (
          <button
            onClick={() => setSettingsPanelOpen(true)}
            className={cn(
              "p-2 rounded-lg transition-colors duration-200",
              "hover:bg-neutral-800 active:bg-neutral-700",
              "text-neutral-400 hover:text-neutral-200",
              "min-w-[44px] min-h-[44px] flex items-center justify-center",
            )}
            title="Settings (S)"
          >
            <Settings size={isMobile ? 20 : 18} />
          </button>
        )}

        {buttonConfig.showSnapshotButton && (
          <button
            onClick={takeSnapshot}
            className={cn(
              "p-2 rounded-lg transition-colors duration-200",
              "hover:bg-neutral-800 active:bg-neutral-700",
              "text-neutral-400 hover:text-neutral-200",
              "min-w-[44px] min-h-[44px] flex items-center justify-center",
            )}
            title="Take snapshot (Ctrl+Shift+S)"
          >
            <Camera size={isMobile ? 20 : 18} />
          </button>
        )}

        {!isMobile && buttonConfig.showMetadataButton && (
          <button
            onClick={() => setMetadataPanelOpen(!metadataPanelOpen)}
            className={cn(
              "p-2 rounded-lg transition-colors duration-200",
              "hover:bg-neutral-800 active:bg-neutral-700",
              metadataPanelOpen
                ? "text-blue-400 hover:text-blue-300 bg-blue-500/10 hover:bg-blue-500/20"
                : "text-neutral-400 hover:text-neutral-200",
              "min-w-[44px] min-h-[44px] flex items-center justify-center",
            )}
            title="Toggle metadata panel (I)"
          >
            <Info size={18} />
          </button>
        )}

        {!isMobile && buttonConfig.showPlaylistButton && (
          <button
            onClick={() => setPlaylistPanelOpen(!playlistPanelOpen)}
            className={cn(
              "p-2 rounded-lg transition-colors duration-200",
              "hover:bg-neutral-800 active:bg-neutral-700",
              playlistPanelOpen
                ? "text-green-400 hover:text-green-300 bg-green-500/10 hover:bg-green-500/20"
                : "text-neutral-400 hover:text-neutral-200",
              "min-w-[44px] min-h-[44px] flex items-center justify-center",
            )}
            title="Toggle playlist panel (P)"
          >
            <List size={18} />
          </button>
        )}
      </div>

<<<<<<< HEAD
      <input ref={fileInputRef} type="file" accept="audio/*" multiple onChange={handleFileSelect} className="hidden" />
    </motion.header>
  )
}
=======
      <input
        ref={fileInputRef}
        type="file"
        accept="audio/*"
        multiple
        onChange={handleFileSelect}
        className="hidden"
      />
    </header>
  );
};
>>>>>>> 5e0a45cc
<|MERGE_RESOLUTION|>--- conflicted
+++ resolved
@@ -1,4 +1,3 @@
-<<<<<<< HEAD
 import React, { useRef, useCallback, useMemo } from 'react'
 import { motion } from 'framer-motion'
 import { useUIStore } from '../shared/stores/uiStore'
@@ -13,7 +12,6 @@
 import { SPACING, TYPOGRAPHY, GRID } from '../shared/layout'
 import type { Theme } from '../shared/types'
 import { useAnimationPreset } from '../shared/animations'
-=======
 import React, { useRef, useCallback, useMemo } from "react";
 import { useUIStore } from "@/shared/stores/uiStore";
 import { useAudioStore } from "@/shared/stores/audioStore";
@@ -56,7 +54,6 @@
     },
     [audioFile],
   );
->>>>>>> 5e0a45cc
 
 /**
  * Builds the header's class string from layout tokens. Centralising this logic
@@ -129,14 +126,12 @@
         showMenuButton: false,
       };
     }
-<<<<<<< HEAD
     return { showFileButton: true, showMicButton: true, showSettingsButton: true, showMetadataButton: true, showPlaylistButton: true, showSnapshotButton: true, showMenuButton: false }
   }, [isMobile, isTablet])
   const animation = useAnimationPreset('fade')
 
   return (
     <motion.header {...animation} className={getHeaderClasses(theme, isMobile)} data-testid="app-header">
-=======
     return {
       showFileButton: true,
       showMicButton: true,
@@ -157,7 +152,6 @@
         isMobile ? "h-14" : "h-12",
       )}
     >
->>>>>>> 5e0a45cc
       <div className="flex items-center min-w-0 flex-1">
         <h1
           className={cn(
@@ -302,12 +296,10 @@
         )}
       </div>
 
-<<<<<<< HEAD
       <input ref={fileInputRef} type="file" accept="audio/*" multiple onChange={handleFileSelect} className="hidden" />
     </motion.header>
   )
 }
-=======
       <input
         ref={fileInputRef}
         type="file"
@@ -318,5 +310,4 @@
       />
     </header>
   );
-};
->>>>>>> 5e0a45cc
+};